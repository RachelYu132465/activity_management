--- conflicted
+++ resolved
@@ -14,8 +14,6 @@
 
 from scripts.core.data_util import read_json_relaxed
 from scripts.core.bootstrap import BASE_DIR, DATA_DIR
-<<<<<<< HEAD
-=======
 
 # --- minimal, safe bootstrap ---
 _THIS = Path(__file__).resolve()
@@ -25,8 +23,7 @@
 import sys
 if root_str not in sys.path:
     sys.path.insert(0, root_str)
-# --- end bootstrap
->>>>>>> 8189816c
+
 
 INVALID_WIN = r'[<>:"/\\|?*\x00-\x1F]'
 
