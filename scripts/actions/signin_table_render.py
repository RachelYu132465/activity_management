"""Utilities for rendering speaker sign-in tables to Word documents.

The module exposes :func:`render_signin_table` for full control as well as the
shortcut :func:`render_signin_table_paginated` that other Python modules can
import when they simply need to supply a ``rows_per_page`` limit::

    from scripts.actions.signin_table_render import (
        SignInDocumentContext,
        SignInRow,
        render_signin_table_paginated,
    )

    context = SignInDocumentContext(plan_name="Plan", event_name="Event")
    rows = [SignInRow(name="Alice"), SignInRow(name="Bob")]
    render_signin_table_paginated(context, rows, "output.docx", rows_per_page=15)
"""

from __future__ import annotations

from dataclasses import dataclass
from pathlib import Path

from typing import Iterable, Protocol, Sequence, Tuple, runtime_checkable

from docx import Document
from docx.enum.table import WD_ALIGN_VERTICAL, WD_ROW_HEIGHT_RULE, WD_TABLE_ALIGNMENT
from docx.enum.text import WD_ALIGN_PARAGRAPH
from docx.oxml import OxmlElement
from docx.oxml.ns import qn
from docx.shared import Cm, Pt, RGBColor


# Default layout constants (cm / pt)
TITLE_PT = 16
FONT_PT = 14
LEFT_RIGHT_MARGIN_CM = 1.5
COL0_FIXED_CM = 8.0
COL1_FIXED_CM = 8.0
HDR_HEIGHT_CM = 0.9
DATA_ROW_HEIGHT_CM = 3.5


@dataclass
class SignInRow:
    """Single row entry for the sign-in table."""

    topic: str = ""
    name: str = ""
    title: str = ""
    organization: str = ""


@dataclass
class SignInDocumentContext:
    """Document level metadata used when rendering the sign-in sheet."""

    plan_name: str = ""
    event_name: str = ""
    date_display: str | None = None
    subtitle: str = "講員簽到單"


@dataclass
class SignInRenderResult:
    """Return information after rendering a sign-in sheet."""

    output_path: Path
    page_width_cm: float
    available_width_cm: float
    columns_cm: Tuple[float, float, float]


def _set_run_font(run, size_pt: int, bold: bool = False) -> None:
    run.font.name = "Times New Roman"
    run._element.rPr.rFonts.set(qn("w:eastAsia"), "標楷體")
    run.font.size = Pt(size_pt)
    run.bold = bold


def _set_table_cell_margins(
    table, left_cm: float = 0.1, right_cm: float = 0.1, top_pt: int = 0, bottom_pt: int = 0
):
    tbl = table._tbl
    tblPr = tbl.tblPr
    tcMar = tblPr.find(qn("w:tblCellMar"))
    if tcMar is None:
        tcMar = OxmlElement("w:tblCellMar")
        tblPr.append(tcMar)

    def _set_node(name: str, cm_val: float, parent: OxmlElement):
        node = parent.find(qn(f"w:{name}"))
        if node is None:
            node = OxmlElement(f"w:{name}")
            parent.append(node)
        node.set(qn("w:w"), str(int(cm_val * 567)))
        node.set(qn("w:type"), "dxa")

    _set_node("left", left_cm, tcMar)
    _set_node("right", right_cm, tcMar)
    _set_node("top", (top_pt / 72.0) * 2.54 if top_pt else 0, tcMar)
    _set_node("bottom", (bottom_pt / 72.0) * 2.54 if bottom_pt else 0, tcMar)


def _set_table_total_width(table, total_cm: float):
    tbl = table._tbl
    tblPr = tbl.tblPr
    existing = tblPr.find(qn("w:tblW"))
    if existing is not None:
        tblPr.remove(existing)
    tblW = OxmlElement("w:tblW")
    tblW.set(qn("w:w"), str(int(total_cm * 567)))
    tblW.set(qn("w:type"), "dxa")
    tblPr.append(tblW)


def _safe_set_row_height(row, height_cm: float, preferred_rule: str = "EXACT"):
    row.height = Cm(height_cm)
    rule_value = None
    if hasattr(WD_ROW_HEIGHT_RULE, preferred_rule):
        rule_value = getattr(WD_ROW_HEIGHT_RULE, preferred_rule)
    else:
        for alt in ("EXACT", "AT_LEAST", "AUTO"):
            if hasattr(WD_ROW_HEIGHT_RULE, alt):
                rule_value = getattr(WD_ROW_HEIGHT_RULE, alt)
                break
    if rule_value is not None:
        try:
            row.height_rule = rule_value
        except Exception:
            pass


def _set_row_height_exact(row, height_cm: float):
    row.height = Cm(height_cm)
    rule_value = None
    if hasattr(WD_ROW_HEIGHT_RULE, "EXACT"):
        rule_value = WD_ROW_HEIGHT_RULE.EXACT
    elif hasattr(WD_ROW_HEIGHT_RULE, "AT_LEAST"):
        rule_value = WD_ROW_HEIGHT_RULE.AT_LEAST
    elif hasattr(WD_ROW_HEIGHT_RULE, "AUTO"):
        rule_value = WD_ROW_HEIGHT_RULE.AUTO

    if rule_value is not None:
        try:
            row.height_rule = rule_value
        except Exception:
            pass


def _set_table_rows_height(table, height_cm: float):
    for r in table.rows:
        _set_row_height_exact(r, height_cm)


def _set_row_height_auto(row):
    if hasattr(WD_ROW_HEIGHT_RULE, "AUTO"):
        try:
            row.height_rule = WD_ROW_HEIGHT_RULE.AUTO
        except Exception:
            pass


def _set_cell_vertical_center(cell):
    try:
        cell.vertical_alignment = WD_ALIGN_VERTICAL.CENTER
    except Exception:
        pass


def _set_cell_background(cell, color_hex: str):
    color = color_hex.lstrip("#")
    tc = cell._tc
    tcPr = tc.find(qn("w:tcPr"))
    if tcPr is None:
        tcPr = OxmlElement("w:tcPr")
        tc.append(tcPr)
    existing = tcPr.find(qn("w:shd"))
    if existing is not None:
        tcPr.remove(existing)
    shd = OxmlElement("w:shd")
    shd.set(qn("w:val"), "clear")
    shd.set(qn("w:color"), "auto")
    shd.set(qn("w:fill"), color.upper())
    tcPr.append(shd)


def _set_run_color_black(run):
    try:
        run.font.color.rgb = RGBColor(0x00, 0x00, 0x00)
    except Exception:
        pass


def _set_repeat_table_header(row) -> None:
    tr = row._tr
    trPr = tr.get_or_add_trPr()
    if trPr.find(qn("w:tblHeader")) is None:
        tbl_header = OxmlElement("w:tblHeader")
        tbl_header.set(qn("w:val"), "true")
        trPr.append(tbl_header)


def _sanitize_text(value: str | None) -> str:
    return (value or "").strip()


@runtime_checkable
class SupportsSignInRow(Protocol):
    """Protocol for objects that can provide a :class:`SignInRow`."""

    def to_signin_row(self) -> "SignInRow":
        """Return the :class:`SignInRow` representation of the object."""


def _coerce_signin_rows(entries: Iterable[SignInRow | SupportsSignInRow]) -> list[SignInRow]:
    rows: list[SignInRow] = []
    for entry in entries:
        if isinstance(entry, SignInRow):
            rows.append(entry)
        elif isinstance(entry, SupportsSignInRow):
            row = entry.to_signin_row()
            if not isinstance(row, SignInRow):
                raise TypeError(
                    "to_signin_row() must return a SignInRow instance, "
                    f"got {type(row)!r}"
                )
            rows.append(row)
        else:
            raise TypeError(
                "Unsupported entry type for sign-in rendering: "
                f"{type(entry)!r}. Provide SignInRow or SupportsSignInRow instances."
            )
    return rows


def render_signin_table(
    context: SignInDocumentContext,
    speakers: Sequence[SignInRow | SupportsSignInRow],

    output_path: Path | str,
    *,
    title_pt: int = TITLE_PT,
    font_pt: int = FONT_PT,
    left_right_margin_cm: float = LEFT_RIGHT_MARGIN_CM,
    col0_fixed_cm: float = COL0_FIXED_CM,
    col1_fixed_cm: float = COL1_FIXED_CM,
    data_row_height_cm: float = DATA_ROW_HEIGHT_CM,
    header_height_cm: float = HDR_HEIGHT_CM,
<<<<<<< HEAD
    auto_adjust_dimensions: bool = True,
=======
>>>>>>> 7919ccc0
    rows_per_page: int | None = None,
) -> SignInRenderResult:
    """Render a sign-in table document and save it to ``output_path``.

    Parameters
    ----------
    rows_per_page:
        Optional limit of data rows for each page. When provided, the
        renderer will insert a page break after the given number of rows and
        recreate the table with the header so every page starts with the
        header row. When ``None`` (default) all rows are rendered into a
        single table, matching the legacy behaviour.
<<<<<<< HEAD
    auto_adjust_dimensions:
        When ``True`` (default) column widths and row heights are left to
        Word's automatic layout engine so content determines the final size.
        When ``False`` the legacy fixed widths and heights defined by the
        module constants are applied.
=======
>>>>>>> 7919ccc0
    """

    normalized = _coerce_signin_rows(speakers)
    rows: list[SignInRow] = [
        row
        for row in normalized
        if any(_sanitize_text(getattr(row, field)) for field in ("name", "topic", "title", "organization"))
    ]

    out_path = Path(output_path)
    out_path.parent.mkdir(parents=True, exist_ok=True)

    doc = Document()
    normal_style = doc.styles["Normal"]
    normal_font = normal_style.font
    normal_font.name = "Times New Roman"
    normal_style._element.rPr.rFonts.set(qn("w:eastAsia"), "標楷體")
    normal_font.size = Pt(font_pt)

    if context.plan_name:
        p_plan = doc.add_paragraph()
        p_plan.alignment = WD_ALIGN_PARAGRAPH.CENTER
        run = p_plan.add_run(context.plan_name)
        _set_run_font(run, title_pt, bold=True)

    if context.event_name:
        p_event = doc.add_paragraph()
        p_event.alignment = WD_ALIGN_PARAGRAPH.CENTER
        run = p_event.add_run(context.event_name)
        _set_run_font(run, title_pt, bold=True)

    if context.date_display:
        p_date = doc.add_paragraph()
        p_date.alignment = WD_ALIGN_PARAGRAPH.CENTER
        run = p_date.add_run(f"({context.date_display})")
        _set_run_font(run, title_pt, bold=True)

    if context.subtitle:
        p_sub = doc.add_paragraph()
        p_sub.alignment = WD_ALIGN_PARAGRAPH.CENTER
        run = p_sub.add_run(context.subtitle)
        _set_run_font(run, title_pt, bold=True)

    if doc.sections:
        doc.sections[0].left_margin = Cm(left_right_margin_cm)
        doc.sections[0].right_margin = Cm(left_right_margin_cm)

    page_width_cm = float(doc.sections[0].page_width) / float(Cm(1)) if doc.sections else 0.0
    available_cm = page_width_cm - (left_right_margin_cm * 2)

    col0 = float(col0_fixed_cm)
    col1 = float(col1_fixed_cm)
    col2 = available_cm - (col0 + col1)

    total_req = col0 + col1 + (col2 if col2 > 0 else 0)
    if available_cm > 0 and total_req > available_cm:
        scale = available_cm / total_req
        col0 *= scale
        col1 *= scale
        col2 = max(1.5, available_cm - (col0 + col1))

    if col2 < 1.5:
        col2 = 1.5
        if col0 + col1 + col2 > available_cm and available_cm > 0:
            remain = max(0, available_cm - col2)
            ratio = col0 / (col0 + col1) if (col0 + col1) else 0.6
            col0 = remain * ratio
            col1 = remain - col0

    rows_per_page = rows_per_page if rows_per_page and rows_per_page > 0 else None

    def _create_table():
        table = doc.add_table(rows=1, cols=3, style="Table Grid")
<<<<<<< HEAD
        table.autofit = bool(auto_adjust_dimensions)
        if auto_adjust_dimensions:
            try:
                table.allow_autofit = True
            except Exception:
                pass
        else:
            table.autofit = False
            table.columns[0].width = Cm(col0)
            table.columns[1].width = Cm(col1)
            table.columns[2].width = Cm(col2)
            _set_table_total_width(table, col0 + col1 + col2)
        _set_table_cell_margins(table, left_cm=0.12, right_cm=0.12)
=======
        table.autofit = False
>>>>>>> 7919ccc0
        table.alignment = WD_TABLE_ALIGNMENT.CENTER
        try:
            table.left_indent = Cm(0)
        except Exception:
            pass
<<<<<<< HEAD

        hdr_row = table.rows[0]
        if auto_adjust_dimensions:
            _set_row_height_auto(hdr_row)
        else:
            _safe_set_row_height(hdr_row, header_height_cm)
            _set_row_height_exact(table.rows[0], header_height_cm)
        _set_repeat_table_header(hdr_row)

        hdr_cells = hdr_row.cells
        headers = ["主題 Topic", "姓名 Name", "簽到 Sign-in"]
        for idx, text in enumerate(headers):
            cell = hdr_cells[idx]
            paragraph = cell.paragraphs[0]
            run = paragraph.add_run(text)
            _set_run_font(run, font_pt, bold=True)
            paragraph.alignment = WD_ALIGN_PARAGRAPH.CENTER
            _set_cell_vertical_center(cell)
            _set_cell_background(cell, "#BFBFBF")

        return table

    def _populate_row(table_row, entry: SignInRow):
        if auto_adjust_dimensions:
            _set_row_height_auto(table_row)
        else:
            try:
                _set_row_height_exact(table_row, data_row_height_cm)
            except NameError:
                _safe_set_row_height(table_row, data_row_height_cm)

=======

        table.columns[0].width = Cm(col0)
        table.columns[1].width = Cm(col1)
        table.columns[2].width = Cm(col2)
        _set_table_total_width(table, col0 + col1 + col2)
        _set_table_cell_margins(table, left_cm=0.12, right_cm=0.12)

        hdr_row = table.rows[0]
        _safe_set_row_height(hdr_row, header_height_cm)
        _set_repeat_table_header(hdr_row)
        _set_row_height_exact(table.rows[0], header_height_cm)

        hdr_cells = hdr_row.cells
        headers = ["主題 Topic", "姓名 Name", "簽到 Sign-in"]
        for idx, text in enumerate(headers):
            cell = hdr_cells[idx]
            paragraph = cell.paragraphs[0]
            run = paragraph.add_run(text)
            _set_run_font(run, font_pt, bold=True)
            paragraph.alignment = WD_ALIGN_PARAGRAPH.CENTER
            _set_cell_vertical_center(cell)
            _set_cell_background(cell, "#BFBFBF")

        return table

    def _populate_row(table_row, entry: SignInRow):
        try:
            _set_row_height_exact(table_row, data_row_height_cm)
        except NameError:
            _safe_set_row_height(table_row, data_row_height_cm)

>>>>>>> 7919ccc0
        row_cells = table_row.cells
        topic_val = _sanitize_text(entry.topic) or "\u00A0"
        c0 = row_cells[0]
        p0 = c0.paragraphs[0] if c0.paragraphs else c0.add_paragraph()
        for r in list(p0.runs):
            try:
                r._element.getparent().remove(r._element)
            except Exception:
                pass
        p0.add_run(topic_val)
        p0.alignment = WD_ALIGN_PARAGRAPH.LEFT
        try:
            p0.paragraph_format.space_before = Pt(0)
            p0.paragraph_format.space_after = Pt(0)
        except Exception:
            pass
        _set_cell_vertical_center(c0)

        name_val = _sanitize_text(entry.name) or "\u00A0"
        title_val = _sanitize_text(entry.title)
        org_val = _sanitize_text(entry.organization)

        c1 = row_cells[1]
        p1 = c1.paragraphs[0] if c1.paragraphs else c1.add_paragraph()
        for r in list(p1.runs):
            try:
                r._element.getparent().remove(r._element)
            except Exception:
                pass
        r_name = p1.add_run(name_val)
        _set_run_font(r_name, font_pt, bold=True)
        if title_val:
            r_title = p1.add_run(f" {title_val}")
            _set_run_font(r_title, font_pt, bold=False)
        p1.alignment = WD_ALIGN_PARAGRAPH.LEFT
        try:
            p1.paragraph_format.space_before = Pt(0)
            p1.paragraph_format.space_after = Pt(0)
        except Exception:
            pass

        if org_val:
            org_p = c1.add_paragraph()
            org_p.text = org_val
            if org_p.runs:
                _set_run_font(org_p.runs[0], font_pt, bold=False)
            try:
                org_p.paragraph_format.space_before = Pt(0)
                org_p.paragraph_format.space_after = Pt(0)
            except Exception:
                pass
        _set_cell_vertical_center(c1)

        c2 = row_cells[2]
        p2 = c2.paragraphs[0] if c2.paragraphs else c2.add_paragraph()
        for r in list(p2.runs):
            try:
                r._element.getparent().remove(r._element)
            except Exception:
                pass
        r2 = p2.add_run("\u00A0")
        try:
            r2.font.size = Pt(font_pt)
        except Exception:
            pass
        p2.alignment = WD_ALIGN_PARAGRAPH.LEFT
        try:
            p2.paragraph_format.space_before = Pt(0)
            p2.paragraph_format.space_after = Pt(0)
        except Exception:
            pass
        _set_cell_vertical_center(c2)

    chunks: list[list[SignInRow]]
    if rows_per_page is None:
        chunks = [rows]
    else:
        chunks = [rows[i : i + rows_per_page] for i in range(0, len(rows), rows_per_page)]

    for index, chunk in enumerate(chunks):
        if index > 0:
            doc.add_page_break()
        table = _create_table()
        for entry in chunk:
            table_row = table.add_row()
            _populate_row(table_row, entry)

    if context.date_display:
        footer = doc.add_paragraph()
        footer.alignment = WD_ALIGN_PARAGRAPH.RIGHT
        run = footer.add_run(context.date_display)
        _set_run_font(run, font_pt, bold=False)

    doc.save(out_path)
    return SignInRenderResult(
        output_path=out_path,
        page_width_cm=page_width_cm,
        available_width_cm=available_cm,
        columns_cm=(col0, col1, col2),
    )


def render_signin_table_paginated(
    context: SignInDocumentContext,
    speakers: Sequence[SignInRow | SupportsSignInRow],
    output_path: Path | str,
    *,
    rows_per_page: int,
    **kwargs,
) -> SignInRenderResult:
    """Convenience helper that forwards to :func:`render_signin_table`.

    Other Python modules that only need to specify a ``rows_per_page`` limit
    can import and call this helper instead of remembering the keyword name::

        from scripts.actions.signin_table_render import render_signin_table_paginated

        render_signin_table_paginated(context, rows, "output.docx", rows_per_page=15)

    All other keyword arguments accepted by :func:`render_signin_table` may be
    supplied through ``**kwargs``.
    """

    return render_signin_table(
        context,
        speakers,
        output_path,
        rows_per_page=rows_per_page,
        **kwargs,
    )


__all__ = [
    "SignInRow",
    "SignInDocumentContext",
    "SignInRenderResult",
    "SupportsSignInRow",
    "render_signin_table",
    "render_signin_table_paginated",
    "TITLE_PT",
    "FONT_PT",
    "LEFT_RIGHT_MARGIN_CM",
    "COL0_FIXED_CM",
    "COL1_FIXED_CM",
    "HDR_HEIGHT_CM",
    "DATA_ROW_HEIGHT_CM",
]<|MERGE_RESOLUTION|>--- conflicted
+++ resolved
@@ -246,10 +246,7 @@
     col1_fixed_cm: float = COL1_FIXED_CM,
     data_row_height_cm: float = DATA_ROW_HEIGHT_CM,
     header_height_cm: float = HDR_HEIGHT_CM,
-<<<<<<< HEAD
     auto_adjust_dimensions: bool = True,
-=======
->>>>>>> 7919ccc0
     rows_per_page: int | None = None,
 ) -> SignInRenderResult:
     """Render a sign-in table document and save it to ``output_path``.
@@ -262,14 +259,11 @@
         recreate the table with the header so every page starts with the
         header row. When ``None`` (default) all rows are rendered into a
         single table, matching the legacy behaviour.
-<<<<<<< HEAD
     auto_adjust_dimensions:
         When ``True`` (default) column widths and row heights are left to
         Word's automatic layout engine so content determines the final size.
         When ``False`` the legacy fixed widths and heights defined by the
         module constants are applied.
-=======
->>>>>>> 7919ccc0
     """
 
     normalized = _coerce_signin_rows(speakers)
@@ -343,7 +337,6 @@
 
     def _create_table():
         table = doc.add_table(rows=1, cols=3, style="Table Grid")
-<<<<<<< HEAD
         table.autofit = bool(auto_adjust_dimensions)
         if auto_adjust_dimensions:
             try:
@@ -357,23 +350,20 @@
             table.columns[2].width = Cm(col2)
             _set_table_total_width(table, col0 + col1 + col2)
         _set_table_cell_margins(table, left_cm=0.12, right_cm=0.12)
-=======
-        table.autofit = False
->>>>>>> 7919ccc0
         table.alignment = WD_TABLE_ALIGNMENT.CENTER
         try:
             table.left_indent = Cm(0)
         except Exception:
             pass
-<<<<<<< HEAD
 
         hdr_row = table.rows[0]
         if auto_adjust_dimensions:
             _set_row_height_auto(hdr_row)
         else:
             _safe_set_row_height(hdr_row, header_height_cm)
+             _set_repeat_table_header(hdr_row)
             _set_row_height_exact(table.rows[0], header_height_cm)
-        _set_repeat_table_header(hdr_row)
+       
 
         hdr_cells = hdr_row.cells
         headers = ["主題 Topic", "姓名 Name", "簽到 Sign-in"]
@@ -394,42 +384,10 @@
         else:
             try:
                 _set_row_height_exact(table_row, data_row_height_cm)
-            except NameError:
+            except Exception:
                 _safe_set_row_height(table_row, data_row_height_cm)
 
-=======
-
-        table.columns[0].width = Cm(col0)
-        table.columns[1].width = Cm(col1)
-        table.columns[2].width = Cm(col2)
-        _set_table_total_width(table, col0 + col1 + col2)
-        _set_table_cell_margins(table, left_cm=0.12, right_cm=0.12)
-
-        hdr_row = table.rows[0]
-        _safe_set_row_height(hdr_row, header_height_cm)
-        _set_repeat_table_header(hdr_row)
-        _set_row_height_exact(table.rows[0], header_height_cm)
-
-        hdr_cells = hdr_row.cells
-        headers = ["主題 Topic", "姓名 Name", "簽到 Sign-in"]
-        for idx, text in enumerate(headers):
-            cell = hdr_cells[idx]
-            paragraph = cell.paragraphs[0]
-            run = paragraph.add_run(text)
-            _set_run_font(run, font_pt, bold=True)
-            paragraph.alignment = WD_ALIGN_PARAGRAPH.CENTER
-            _set_cell_vertical_center(cell)
-            _set_cell_background(cell, "#BFBFBF")
-
-        return table
-
-    def _populate_row(table_row, entry: SignInRow):
-        try:
-            _set_row_height_exact(table_row, data_row_height_cm)
-        except NameError:
-            _safe_set_row_height(table_row, data_row_height_cm)
-
->>>>>>> 7919ccc0
+
         row_cells = table_row.cells
         topic_val = _sanitize_text(entry.topic) or "\u00A0"
         c0 = row_cells[0]
