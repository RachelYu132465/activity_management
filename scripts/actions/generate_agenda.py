# scripts/actions/generate_agenda_docx.py
# pip install python-docx
from __future__ import annotations
from pathlib import Path
import sys

ROOT = Path(__file__).resolve().parents[2]
if str(ROOT) not in sys.path:
    sys.path.insert(0, str(ROOT))

import json
from datetime import datetime, timedelta
from typing import Any, Dict, List, Tuple

from docx import Document
from docx.shared import Cm, Pt, RGBColor
from docx.enum.text import WD_ALIGN_PARAGRAPH
from docx.enum.table import WD_TABLE_ALIGNMENT
from docx.oxml.shared import OxmlElement, qn

from scripts.core.bootstrap import (
    initialize, DATA_DIR, OUTPUT_DIR
)

initialize()

# ---------- data loading ----------
def load_programs() -> List[Dict[str, Any]]:
    p = DATA_DIR / "shared" / "program_data.json"
    return json.loads(p.read_text(encoding="utf-8"))

def pick_event(programs: List[Dict[str, Any]], event_name: str) -> Dict[str, Any]:
    for prog in programs:
        names = prog.get("eventNames") or []
        if any(event_name == n for n in names):
            return prog
    raise SystemExit("找不到 event：{}".format(event_name))

# ---------- time helpers ----------

def gen_agenda_rows(event: Dict[str, Any]) -> List[Dict[str, str]]:
    """Generate agenda rows based on predefined speaker times.

    This version reads ``start_time`` and ``end_time`` directly from
    ``event['speakers']`` and inserts any special sessions defined in
    ``event['agenda_settings']['special_sessions']`` before or after the
    corresponding speakers.
    """

    def parse(t: str) -> datetime:
        return datetime.strptime(t, "%H:%M")

    def fmt(dt: datetime) -> str:
        return dt.strftime("%H:%M")

    specials = (event.get("agenda_settings", {}) or {}).get("special_sessions", []) or []
    speakers = event.get("speakers", []) or []

    rows: List[Dict[str, str]] = []

    # Specials before the first speaker
    first_sp = next((s for s in speakers if s.get("start_time")), None)
    if first_sp:
        first_start = parse(first_sp["start_time"])
        for s in specials:
            if int(s.get("after_speaker", -1)) == 0:
                start = first_start - timedelta(minutes=int(s.get("duration", 0)))
                rows.append({
                    "kind": "special",
                    "time": f"{fmt(start)}-{fmt(first_start)}",
                    "title": s.get("title", ""),
                    "speaker": "",
                })

    # Speakers and following specials
    for sp in speakers:
        start = sp.get("start_time")
        end = sp.get("end_time")
        if not start or not end:
            continue
        rows.append({
            "kind": "talk",
            "time": f"{start}-{end}",
            "title": sp.get("topic", ""),
            "speaker": sp.get("name", ""),
        })
        for s in specials:
            if int(s.get("after_speaker", -1)) == int(sp.get("no", -1)):
                start_dt = parse(end)
                end_dt = start_dt + timedelta(minutes=int(s.get("duration", 0)))
                rows.append({
                    "kind": "special",
                    "time": f"{fmt(start_dt)}-{fmt(end_dt)}",
                    "title": s.get("title", ""),
                    "speaker": "",
                })

    # Specials after the last speaker
    last_end = None
    for sp in reversed(speakers):
        if sp.get("end_time"):
            last_end = parse(sp["end_time"])
            break
    if last_end:
        for s in specials:
            if int(s.get("after_speaker", -1)) == 999:
                end_dt = last_end + timedelta(minutes=int(s.get("duration", 0)))
                rows.append({
                    "kind": "special",
<<<<<<< HEAD
                    "time": "{}-{}".format(current.strftime('%H:%M'), end2.strftime('%H:%M')),
                    "title": s["title"],
                    "speaker": ""
=======
                    "time": f"{fmt(last_end)}-{fmt(end_dt)}",
                    "title": s.get("title", ""),
                    "speaker": "",
>>>>>>> ea6e7502
                })
                last_end = end_dt

    return rows

# ---------- docx helpers ----------
# 顏色常數：tuple 格式 (R, G, B)
GREEN: Tuple[int, int, int] = (0x12, 0x6E, 0x2E)   # 深綠
WHITE: Tuple[int, int, int] = (0xFF, 0xFF, 0xFF)

def ensure_page_setup(doc: Document):
    """A4、窄邊界，盡量保證單頁"""
    section = doc.sections[0]
    section.page_height = Cm(29.7)
    section.page_width  = Cm(21.0)
    section.top_margin    = Cm(1.5)
    section.bottom_margin = Cm(1.5)
    section.left_margin   = Cm(1.5)
    section.right_margin  = Cm(1.5)

def set_cell_shading(cell, fill_rgb_tuple: Tuple[int, int, int]):
    """設定表格儲存格底色（用 6 碼 hex）"""
    r, g, b = fill_rgb_tuple
    hexcolor = "{:02X}{:02X}{:02X}".format(r, g, b)
    tc_pr = cell._tc.get_or_add_tcPr()
    shd = OxmlElement('w:shd')
    shd.set(qn('w:val'), 'clear')
    shd.set(qn('w:color'), 'auto')
    shd.set(qn('w:fill'), hexcolor)
    tc_pr.append(shd)
def set_cell_text(cell, text: str, bold: bool = False,
                  color: Tuple[int, int, int] | None = None,
                  align=WD_ALIGN_PARAGRAPH.LEFT, size_pt: float = 10.5):
    """設定表格儲存格文字屬性"""
    cell.text = ""
    p = cell.paragraphs[0]
    p.alignment = align
    run = p.add_run(text)
    run.font.size = Pt(size_pt)
    run.bold = bold
    if color:
        run.font.color.rgb = RGBColor(*color)  # tuple → RGBColor
    p.paragraph_format.space_before = Pt(0)
    p.paragraph_format.space_after  = Pt(0)

def add_agenda_table(doc: Document, rows: List[Dict[str, str]], title: str | None = None):
    # 標題（可選）
    if title:
        h = doc.add_paragraph(title)
        h.paragraph_format.alignment = WD_ALIGN_PARAGRAPH.CENTER
        run = h.runs[0] if h.runs else h.add_run()
        run.font.size = Pt(14)
        run.bold = True

    # 建表（兩欄：時間、內容）
    table = doc.add_table(rows=0, cols=2)
    table.style = "Table Grid"   # ← 這行
    table.alignment = WD_TABLE_ALIGNMENT.CENTER
    table.autofit = False

    # 欄寬：A4 可用寬約 18cm（左右各 1.5cm 邊界）
    time_w = Cm(3.6)
    body_w = Cm(18.0 - 3.6)  # ≈14.4cm
    table.columns[0].width = time_w
    table.columns[1].width = body_w

    for r in rows:
        tr = table.add_row().cells
        # 時間欄
        set_cell_text(tr[0], r["time"], bold=True, align=WD_ALIGN_PARAGRAPH.CENTER, size_pt=10.5)

        if r["kind"] == "special":
            # 綠底白字，置中
            set_cell_shading(tr[0], GREEN)
            set_cell_shading(tr[1], GREEN)
            set_cell_text(tr[0], r["time"], bold=True, color=WHITE, align=WD_ALIGN_PARAGRAPH.CENTER)
            set_cell_text(tr[1], r["title"], bold=True, color=WHITE, align=WD_ALIGN_PARAGRAPH.CENTER)
        else:
            # 內容：主題 + 換行 + 講者
            topic = r["title"].strip()
            name  = r["speaker"].strip()
            content = topic if not name else "{}\n{}".format(topic, name)
            set_cell_text(tr[1], content, align=WD_ALIGN_PARAGRAPH.LEFT)

    # 邊框（細線）
    tbl_pr = table._tbl.get_or_add_tblPr()
    tbl_borders = OxmlElement('w:tblBorders')
    for tag in ('top', 'left', 'bottom', 'right', 'insideH', 'insideV'):
        el = OxmlElement('w:{}'.format(tag))
        el.set(qn('w:val'), 'single')
        el.set(qn('w:sz'), '6')       # 0.5pt
        el.set(qn('w:space'), '0')
        el.set(qn('w:color'), '000000')
        tbl_borders.append(el)
    tbl_pr.append(tbl_borders)

def export_agenda_docx(event: Dict[str, Any], out_path: Path):
    rows = gen_agenda_rows(event)
    doc = Document()
    ensure_page_setup(doc)

    # 標題可用第一個 eventName
    title = (event.get("eventNames") or ["議程"])[0]
    add_agenda_table(doc, rows, title=title)

    out_path.parent.mkdir(parents=True, exist_ok=True)
    doc.save(out_path)
    print("[OK] 已輸出：{}".format(out_path))

# ---------- main ----------
if __name__ == "__main__":
    import argparse
    ap = argparse.ArgumentParser(description="依 eventName 讀取 program_data.json，輸出一頁 A4 的議程表 DOCX")
    ap.add_argument("--event", required=True, help="event name（須與 program_data.json 的 eventNames 完全相同）")
    ap.add_argument("--out", default=str(OUTPUT_DIR / "letters" / "agenda.docx"), help="輸出路徑")
    args = ap.parse_args()

    programs = load_programs()
    event = pick_event(programs, args.event)
    export_agenda_docx(event, Path(args.out))<|MERGE_RESOLUTION|>--- conflicted
+++ resolved
@@ -64,6 +64,7 @@
         first_start = parse(first_sp["start_time"])
         for s in specials:
             if int(s.get("after_speaker", -1)) == 0:
+                # place special immediately before the first speaker
                 start = first_start - timedelta(minutes=int(s.get("duration", 0)))
                 rows.append({
                     "kind": "special",
@@ -107,15 +108,9 @@
                 end_dt = last_end + timedelta(minutes=int(s.get("duration", 0)))
                 rows.append({
                     "kind": "special",
-<<<<<<< HEAD
-                    "time": "{}-{}".format(current.strftime('%H:%M'), end2.strftime('%H:%M')),
-                    "title": s["title"],
-                    "speaker": ""
-=======
                     "time": f"{fmt(last_end)}-{fmt(end_dt)}",
                     "title": s.get("title", ""),
                     "speaker": "",
->>>>>>> ea6e7502
                 })
                 last_end = end_dt
 
@@ -146,6 +141,7 @@
     shd.set(qn('w:color'), 'auto')
     shd.set(qn('w:fill'), hexcolor)
     tc_pr.append(shd)
+
 def set_cell_text(cell, text: str, bold: bool = False,
                   color: Tuple[int, int, int] | None = None,
                   align=WD_ALIGN_PARAGRAPH.LEFT, size_pt: float = 10.5):
