<<<<<<< HEAD
#!/usr/bin/env python3
# render_to_pdf.py — 修正版
from pathlib import Path
import sys

ROOT = Path(__file__).resolve().parents[2]
if str(ROOT) not in sys.path:
    sys.path.insert(0, str(ROOT))

from jinja2 import Environment, FileSystemLoader, select_autoescape
from weasyprint import HTML
import json

from scripts.core.bootstrap import TEMPLATE_DIR, OUTPUT_DIR, PROGRAM_JSON

DATA_FILE = PROGRAM_JSON
=======
# render_to_pdf.py
from jinja2 import Environment, FileSystemLoader, select_autoescape
from weasyprint import HTML
import json
import sys

>>>>>>> 8189816c

from scripts.core.bootstrap import TEMPLATE_DIR, OUTPUT_DIR, PROGRAM_JSON

DATA_FILE = PROGRAM_JSON



OUTPUT_DIR.makedirs("output", exist_ok=True)


env = Environment(
    loader=FileSystemLoader(TEMPLATES_DIR),
    autoescape=select_autoescape(["html", "xml"])
)
tpl = env.get_template("template.html")
html = tpl.render(**data)

# save html for preview
with open(OUT_HTML, "w", encoding="utf8") as f:
    f.write(html)
print(f"Saved HTML preview to {OUT_HTML}")

# render PDF with WeasyPrint
HTML(string=html, base_url=TEMPLATES_DIR).write_pdf(OUT_PDF)
print(f"Saved PDF to {OUT_PDF}")<|MERGE_RESOLUTION|>--- conflicted
+++ resolved
@@ -1,4 +1,4 @@
-<<<<<<< HEAD
+
 #!/usr/bin/env python3
 # render_to_pdf.py — 修正版
 from pathlib import Path
@@ -11,18 +11,6 @@
 from jinja2 import Environment, FileSystemLoader, select_autoescape
 from weasyprint import HTML
 import json
-
-from scripts.core.bootstrap import TEMPLATE_DIR, OUTPUT_DIR, PROGRAM_JSON
-
-DATA_FILE = PROGRAM_JSON
-=======
-# render_to_pdf.py
-from jinja2 import Environment, FileSystemLoader, select_autoescape
-from weasyprint import HTML
-import json
-import sys
-
->>>>>>> 8189816c
 
 from scripts.core.bootstrap import TEMPLATE_DIR, OUTPUT_DIR, PROGRAM_JSON
 
