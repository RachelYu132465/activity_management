#!/usr/bin/env python3
"""Render HTML to PDF using headless Chrome with centralized paths (direct import style)."""

from __future__ import print_function, unicode_literals

try:  # Python 2 fallback
    from pathlib import Path
except ImportError:  # pragma: no cover - pathlib2 used only on legacy Python
    from pathlib2 import Path  # type: ignore

import sys
import json
import subprocess
import argparse

ROOT = Path(__file__).resolve().parents[2]
if str(ROOT) not in sys.path:
    sys.path.insert(0, str(ROOT))

from scripts.actions.schedule_table import build_table


# <<<<<<< HEAD
# from jinja2 import Environment, FileSystemLoader, select_autoescape, Undefined
# import traceback
#
# from jinja2.exceptions import UndefinedError
# =======
from jinja2 import Environment, FileSystemLoader, select_autoescape, StrictUndefined, Undefined
from jinja2.exceptions import UndefinedError, TemplateNotFound


import traceback

# Direct import from bootstrap (requested "direct" style)
from scripts.core.bootstrap import TEMPLATE_DIR, OUTPUT_DIR, DATA_DIR, CHROME_BIN


DATA_FILE = DATA_DIR / "shared" / "program_data.json"
INFLUENCER_FILE = DATA_DIR / "shared" / "influencer_data.json"

# Ensure output directory exists
OUTPUT_DIR.mkdir(parents=True, exist_ok=True)

# Load program and influencer data (expect list or dict)
try:
    with DATA_FILE.open("r", encoding="utf-8") as fh:
        programs_raw = json.load(fh)
except (OSError, ValueError) as e:
    print("Failed to load program data file {}: {}".format(DATA_FILE, e), file=sys.stderr)
    sys.exit(1)

try:
    with INFLUENCER_FILE.open("r", encoding="utf-8") as fh:
        influencer_list = json.load(fh)
except (OSError, ValueError) as e:
    print("Failed to load influencer data file {}: {}".format(INFLUENCER_FILE, e), file=sys.stderr)
    influencer_list = []

# Select program entry and normalize to a dict
parser = argparse.ArgumentParser(description="Render program handbook")
parser.add_argument("--event-id", type=int, default=None, help="Program id to render")
args = parser.parse_args()

program_data = {}
if isinstance(programs_raw, list):
    if args.event_id is not None:
        for prog in programs_raw:
            try:
                if int(prog.get("id", -1)) == args.event_id:
                    program_data = prog
                    break
            except (ValueError, TypeError):
                continue
    if not program_data and programs_raw:
        program_data = programs_raw[0]
elif isinstance(programs_raw, dict):
    program_data = programs_raw
else:
    print("Unexpected JSON structure in {} (expected list or dict).".format(DATA_FILE), file=sys.stderr)
    sys.exit(1)

<<<<<<< HEAD
# Build schedule by leveraging generate_agenda helper
def build_schedule(event):
    """Build schedule rows using generate_agenda's logic.

    This delegates the heavy lifting to ``gen_agenda_rows`` from
    ``scripts.actions.generate_agenda`` and adapts the returned rows into
    the structure expected by the rendering pipeline.
    """
    try:
        from scripts.actions.generate_agenda import gen_agenda_rows
    except Exception:
        # Fallback to an empty schedule if the helper can't be imported
        return []

    rows = gen_agenda_rows(event)
    schedule = []

    # Host row from program data (no time; merge across columns later)
    for sp in event.get("speakers", []) or []:
        if sp.get("type") == "主持人":
            host_text = "{} {}".format(sp.get("topic", ""), sp.get("name", "")).strip()
            schedule.append({
                "kind": "host",
                "time": "",
                "topic": "",
                "speaker": host_text,
            })
            break

    for r in rows:
        schedule.append({
            "kind": r.get("kind", ""),
            "time": r.get("time", ""),
            "topic": r.get("title", ""),
            "speaker": r.get("speaker", ""),
        })
    return schedule
=======
>>>>>>> 8e585c67

# Build speaker and chair lists augmented from influencer data
infl_by_name = {p.get("name"): p for p in influencer_list if isinstance(p, dict)}
chairs = []
speakers = []
for speaker_entry in program_data.get("speakers", []) or []:
    name = speaker_entry.get("name")
    info = infl_by_name.get(name, {}) or {}
    enriched = {
        "name": name,
        "title": info.get("current_position", {}).get("title", "") if isinstance(info.get("current_position"), dict) else "",
        "profile": "\n".join(info.get("experience", [])) if isinstance(info.get("experience"), list) else info.get("experience", "") or "",
        "photo_url": info.get("photo_url", ""),
    }
    if speaker_entry.get("type") == "主持人":
        chairs.append(enriched)
    else:
        speakers.append(enriched)

program_data["schedule"] = build_table(program_data)
program_data["chairs"] = chairs
program_data["speakers"] = speakers

# Prepare Jinja2 environment
# Custom undefined that logs missing variables instead of raising errors
class LoggingUndefined(Undefined):
    def __str__(self):
        if self._undefined_name is not None:
            print("[render] Missing template variable: {}".format(self._undefined_name), file=sys.stderr)
        return ""


env = Environment(
    loader=FileSystemLoader(str(TEMPLATE_DIR)),
    autoescape=select_autoescape(["html", "xml"]),
    undefined=LoggingUndefined,

)

import os
from pathlib import Path

def _url_for(endpoint, filename=None):
    """
    Minimal url_for replacement for static files.
    Usage in template: {{ url_for('static', filename='802.png') }}
    Returns a file:// URI so Chrome can load local images.
    """
    if endpoint == "static" and filename:
        p = Path(TEMPLATE_DIR) / "static" / filename
        # 如果檔案存在就回傳 file:// URI，否則回傳預期路徑（方便 debug）
        if p.exists():
            return p.resolve().as_uri()
        return str(p)  # will show path in HTML (useful to debug missing file)
    raise RuntimeError("url_for: unknown endpoint '{}'".format(endpoint))

# expose into jinja globals
env.globals["url_for"] = _url_for
try:


    tpl = env.get_template("template.html")
except TemplateNotFound as e:
    print("Template not found in {}: {}".format(TEMPLATE_DIR, e), file=sys.stderr)
    sys.exit(1)

# Render HTML directly with raw program data
try:

    render_args = dict(program_data)
    render_args["assets"] = {}
    html = tpl.render(**render_args)
except UndefinedError:
    print("Template rendering failed due to missing variable:", file=sys.stderr)
    traceback.print_exc()
    sys.exit(1)

# Save intermediate HTML
html_file = OUTPUT_DIR / "program.html"
try:
    with html_file.open("w", encoding="utf-8") as f:
        f.write(html)
except OSError as e:
    print("Failed to write HTML preview {}: {}".format(html_file, e), file=sys.stderr)
    sys.exit(1)

# Prepare PDF path
pdf_file = OUTPUT_DIR / "program.pdf"

# Use centralized CHROME_BIN (imported directly). If absent, instruct user how to fix.
if not CHROME_BIN:
    print(
        "Chrome executable not found (bootstrap.CHROME_BIN is None).\n"
        "Options:\n"
        "  1) Set CHROME_BIN environment variable to your chrome executable (e.g. C:\\Program Files\\Google\\Chrome\\Application\\chrome.exe).\n"
        "  2) Add \"Chrome\": \"C:/path/to/chrome.exe\" to config/paths.json and re-run.\n"
        "  3) Install Chrome/Chromium/Edge so bootstrap can auto-detect it.\n",
        file=sys.stderr,
    )
    sys.exit(1)

# # Build chrome command
# cmd = [
#     CHROME_BIN,
#     "--headless",
#     "--disable-gpu",
#     "--print-to-pdf={}".format(str(pdf_file)),
#     str(html_file),
# ]
# Replace your cmd with this block
cmd = [
    CHROME_BIN,
    "--headless=new",                       # 新版 headless 模式
    "--no-sandbox",
    "--disable-gpu",
    "--disable-dev-shm-usage",
    "--hide-scrollbars",
    "--enable-logging",
    "--v=1",
    "--print-to-pdf={}".format(str(pdf_file)),
    "--print-to-pdf-no-header",             # optional: 去掉 header
    "--run-all-compositor-stages-before-draw",
    # 給予 virtual time budget 等待 JS/字型下載（ms）
    "--virtual-time-budget=10000",
    # remote debug 方便檢查（debug 用，可註解）
    "--remote-debugging-port=9222",
    str(html_file),
]

# Run Chrome to print PDF
try:
    subprocess.run(cmd, check=True)
    print("Saved PDF to {}".format(pdf_file))
except FileNotFoundError:
    print("Chrome binary not found at: {}. Check CHROME_BIN or config/paths.json.".format(CHROME_BIN), file=sys.stderr)
    sys.exit(1)
except subprocess.CalledProcessError as e:
    print("Chrome rendering failed: {}".format(e), file=sys.stderr)
    print("You can open the HTML preview to debug:", html_file, file=sys.stderr)
    sys.exit(1)<|MERGE_RESOLUTION|>--- conflicted
+++ resolved
@@ -3,7 +3,7 @@
 
 from __future__ import print_function, unicode_literals
 
-try:  # Python 2 fallback
+try:  # Python 2 fallback for pathlib
     from pathlib import Path
 except ImportError:  # pragma: no cover - pathlib2 used only on legacy Python
     from pathlib2 import Path  # type: ignore
@@ -12,29 +12,20 @@
 import json
 import subprocess
 import argparse
+import traceback
 
 ROOT = Path(__file__).resolve().parents[2]
 if str(ROOT) not in sys.path:
     sys.path.insert(0, str(ROOT))
 
+# project-specific helpers
 from scripts.actions.schedule_table import build_table
 
-
-# <<<<<<< HEAD
-# from jinja2 import Environment, FileSystemLoader, select_autoescape, Undefined
-# import traceback
-#
-# from jinja2.exceptions import UndefinedError
-# =======
-from jinja2 import Environment, FileSystemLoader, select_autoescape, StrictUndefined, Undefined
+from jinja2 import Environment, FileSystemLoader, select_autoescape, Undefined
 from jinja2.exceptions import UndefinedError, TemplateNotFound
-
-
-import traceback
 
 # Direct import from bootstrap (requested "direct" style)
 from scripts.core.bootstrap import TEMPLATE_DIR, OUTPUT_DIR, DATA_DIR, CHROME_BIN
-
 
 DATA_FILE = DATA_DIR / "shared" / "program_data.json"
 INFLUENCER_FILE = DATA_DIR / "shared" / "influencer_data.json"
@@ -57,7 +48,7 @@
     print("Failed to load influencer data file {}: {}".format(INFLUENCER_FILE, e), file=sys.stderr)
     influencer_list = []
 
-# Select program entry and normalize to a dict
+# CLI: pick event id if provided
 parser = argparse.ArgumentParser(description="Render program handbook")
 parser.add_argument("--event-id", type=int, default=None, help="Program id to render")
 args = parser.parse_args()
@@ -80,25 +71,20 @@
     print("Unexpected JSON structure in {} (expected list or dict).".format(DATA_FILE), file=sys.stderr)
     sys.exit(1)
 
-<<<<<<< HEAD
-# Build schedule by leveraging generate_agenda helper
+# Optional helper: build_schedule using generate_agenda if available.
+# Not used by default (we call build_table below). Keep as a fallback.
 def build_schedule(event):
-    """Build schedule rows using generate_agenda's logic.
-
-    This delegates the heavy lifting to ``gen_agenda_rows`` from
-    ``scripts.actions.generate_agenda`` and adapts the returned rows into
-    the structure expected by the rendering pipeline.
-    """
+    """Build schedule rows using generate_agenda's logic if available."""
     try:
         from scripts.actions.generate_agenda import gen_agenda_rows
     except Exception:
-        # Fallback to an empty schedule if the helper can't be imported
         return []
-
-    rows = gen_agenda_rows(event)
+    try:
+        rows = gen_agenda_rows(event)
+    except Exception:
+        return []
     schedule = []
-
-    # Host row from program data (no time; merge across columns later)
+    # Add host row if any
     for sp in event.get("speakers", []) or []:
         if sp.get("type") == "主持人":
             host_text = "{} {}".format(sp.get("topic", ""), sp.get("name", "")).strip()
@@ -109,17 +95,14 @@
                 "speaker": host_text,
             })
             break
-
     for r in rows:
         schedule.append({
             "kind": r.get("kind", ""),
             "time": r.get("time", ""),
-            "topic": r.get("title", ""),
+            "topic": r.get("title", "") or r.get("topic", ""),
             "speaker": r.get("speaker", ""),
         })
     return schedule
-=======
->>>>>>> 8e585c67
 
 # Build speaker and chair lists augmented from influencer data
 infl_by_name = {p.get("name"): p for p in influencer_list if isinstance(p, dict)}
@@ -139,28 +122,30 @@
     else:
         speakers.append(enriched)
 
-program_data["schedule"] = build_table(program_data)
+# Use build_table (from schedule_table) as the main schedule generator.
+# If you prefer the generate_agenda-based fallback, replace with build_schedule(program_data)
+try:
+    program_data["schedule"] = build_table(program_data)
+except Exception as e:
+    print("build_table failed: {}. Falling back to build_schedule().".format(e), file=sys.stderr)
+    program_data["schedule"] = build_schedule(program_data)
+
 program_data["chairs"] = chairs
 program_data["speakers"] = speakers
 
 # Prepare Jinja2 environment
-# Custom undefined that logs missing variables instead of raising errors
 class LoggingUndefined(Undefined):
     def __str__(self):
-        if self._undefined_name is not None:
-            print("[render] Missing template variable: {}".format(self._undefined_name), file=sys.stderr)
+        name = getattr(self, "_undefined_name", None)
+        if name:
+            print("[render] Missing template variable: {}".format(name), file=sys.stderr)
         return ""
-
 
 env = Environment(
     loader=FileSystemLoader(str(TEMPLATE_DIR)),
     autoescape=select_autoescape(["html", "xml"]),
     undefined=LoggingUndefined,
-
 )
-
-import os
-from pathlib import Path
 
 def _url_for(endpoint, filename=None):
     """
@@ -170,25 +155,21 @@
     """
     if endpoint == "static" and filename:
         p = Path(TEMPLATE_DIR) / "static" / filename
-        # 如果檔案存在就回傳 file:// URI，否則回傳預期路徑（方便 debug）
         if p.exists():
             return p.resolve().as_uri()
-        return str(p)  # will show path in HTML (useful to debug missing file)
+        return str(p)
     raise RuntimeError("url_for: unknown endpoint '{}'".format(endpoint))
 
-# expose into jinja globals
 env.globals["url_for"] = _url_for
-try:
-
-
+
+try:
     tpl = env.get_template("template.html")
 except TemplateNotFound as e:
     print("Template not found in {}: {}".format(TEMPLATE_DIR, e), file=sys.stderr)
     sys.exit(1)
 
-# Render HTML directly with raw program data
-try:
-
+# Render HTML
+try:
     render_args = dict(program_data)
     render_args["assets"] = {}
     html = tpl.render(**render_args)
@@ -196,6 +177,10 @@
     print("Template rendering failed due to missing variable:", file=sys.stderr)
     traceback.print_exc()
     sys.exit(1)
+except Exception:
+    print("Template rendering exception:", file=sys.stderr)
+    traceback.print_exc()
+    sys.exit(1)
 
 # Save intermediate HTML
 html_file = OUTPUT_DIR / "program.html"
@@ -209,7 +194,6 @@
 # Prepare PDF path
 pdf_file = OUTPUT_DIR / "program.pdf"
 
-# Use centralized CHROME_BIN (imported directly). If absent, instruct user how to fix.
 if not CHROME_BIN:
     print(
         "Chrome executable not found (bootstrap.CHROME_BIN is None).\n"
@@ -221,18 +205,9 @@
     )
     sys.exit(1)
 
-# # Build chrome command
-# cmd = [
-#     CHROME_BIN,
-#     "--headless",
-#     "--disable-gpu",
-#     "--print-to-pdf={}".format(str(pdf_file)),
-#     str(html_file),
-# ]
-# Replace your cmd with this block
 cmd = [
     CHROME_BIN,
-    "--headless=new",                       # 新版 headless 模式
+    "--headless=new",
     "--no-sandbox",
     "--disable-gpu",
     "--disable-dev-shm-usage",
@@ -240,11 +215,9 @@
     "--enable-logging",
     "--v=1",
     "--print-to-pdf={}".format(str(pdf_file)),
-    "--print-to-pdf-no-header",             # optional: 去掉 header
+    "--print-to-pdf-no-header",
     "--run-all-compositor-stages-before-draw",
-    # 給予 virtual time budget 等待 JS/字型下載（ms）
     "--virtual-time-budget=10000",
-    # remote debug 方便檢查（debug 用，可註解）
     "--remote-debugging-port=9222",
     str(html_file),
 ]
