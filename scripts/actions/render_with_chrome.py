--- conflicted
+++ resolved
@@ -12,12 +12,10 @@
 if str(ROOT) not in sys.path:
     sys.path.insert(0, str(ROOT))
 
-<<<<<<< HEAD
-from jinja2 import Environment, FileSystemLoader, select_autoescape, Undefined
-=======
+
 from jinja2 import Environment, FileSystemLoader, select_autoescape, StrictUndefined
 from jinja2.exceptions import UndefinedError
->>>>>>> f2cc26a4
+
 import traceback
 
 # Direct import from bootstrap (requested "direct" style)
@@ -144,11 +142,8 @@
 env = Environment(
     loader=FileSystemLoader(str(TEMPLATE_DIR)),
     autoescape=select_autoescape(["html", "xml"]),
-<<<<<<< HEAD
     undefined=LoggingUndefined,
-=======
-    undefined=StrictUndefined,
->>>>>>> f2cc26a4
+
 )
 
 try:
@@ -160,15 +155,9 @@
 # Render HTML directly with raw program data
 try:
     html = tpl.render(**program_data, assets={})
-<<<<<<< HEAD
-=======
+
 except UndefinedError as e:
     print("Template rendering failed due to missing variable:", file=sys.stderr)
-    traceback.print_exc()
-    sys.exit(1)
->>>>>>> f2cc26a4
-except Exception as e:
-    print(f"Template rendering failed: {e}", file=sys.stderr)
     traceback.print_exc()
     sys.exit(1)
 
