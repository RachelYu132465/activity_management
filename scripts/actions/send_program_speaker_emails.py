--- conflicted
+++ resolved
@@ -10,12 +10,9 @@
 from pathlib import Path
 import sys
 
-<<<<<<< HEAD
-=======
+
 from scripts.core.bootstrap import OUTPUT_DIR
 
-# --- minimal bootstrap to allow absolute imports ---
->>>>>>> 8189816c
 ROOT = Path(__file__).resolve().parents[2]
 if str(ROOT) not in sys.path:
     sys.path.insert(0, str(ROOT))
