--- conflicted
+++ resolved
@@ -1,20 +1,30 @@
 [
   {
-    "id": null,
-    "planName": "藥品臨床試驗基礎教育訓練課程─東部場",
-    "eventNames": ["藥品臨床試驗基礎教育訓練課程─東部場"],
-    "date": "2025-10-18",
-    "locations": ["佛教慈濟醫療財團法人花蓮慈濟醫院 協力樓二樓 和氣會議室"],
-    "instructors": [],
-    "organizers": ["台灣醫界聯盟基金會"],
-    "coOrganizers": ["佛教慈濟醫療財團法人花蓮慈濟醫院"],
-    "jointOrganizers": [],
-    "attachments": [],
-    "registration_urls": [],
-<<<<<<< HEAD
-    "max_capacity": null,
-    "agenda_settings": {"start_time": "09:30", "end_time": "16:50", "speaker_minutes": null, "special_sessions": []}
-=======
+
+    "id": 2,
+    "planName": "再生醫療產品技術鏈結與市場拓展計畫",
+    "eventNames": [
+      "生醫產業商機交流論壇（一）",
+      "再生醫療產業新契機：法制利基 × 創新技術 × 國際合作",
+      "以再生醫療勾勒台灣未來",
+      "2025再生醫療新脈動產業商機交流會議"
+    ],
+    "date": "2025-09-03",
+    "locations": [
+      "張榮發基金會國際會議中心602會議室",
+      "臺北市中正區中山南路11號6樓"
+    ],
+    "instructors": [
+      "經濟部產業發展署"
+    ],
+    "organizers": [
+      "財團法人台灣醫界聯盟基金會",
+      "財團法人生物技術開發中心"
+    ],
+    "coOrganizers": [],
+    "jointOrganizers": [],
+    "attachments": [],
+    "registration_urls": [],
 
     "agenda_settings": {
       "start_time": "10:00",
@@ -36,7 +46,221 @@
 
     "max_capacity": 70
 
->>>>>>> 464f2103
+  },
+  {
+    "id": 3,
+    "planName": "114年度「精進藥品臨床試驗品質及受試者權益促進計畫」",
+    "eventNames": [
+      "受試者保護觀念活動─北部場"
+    ],
+    "date": "2025-09-12",
+    "locations": [
+      "中山區正守里辦公處",
+      "林森北路67巷7號2樓"
+    ],
+    "instructors": [
+      "衛生福利部食品藥物管理署"
+    ],
+    "organizers": [
+      "財團法人台灣醫界聯盟基金會"
+    ],
+    "coOrganizers": [],
+    "jointOrganizers": [
+      "中山區正守里辦公處"
+    ],
+    "attachments": ["不須錄影，要講師PPT"],
+    "registration_urls": [],
+    "max_capacity":40,
+    "agenda_settings": {
+      "start_time": "",
+      "end_time": "",
+      "speaker_minutes": null,
+      "special_sessions": []
+    }
+  },
+  {
+    "id": 4,
+    "planName": "114年度「精進藥品臨床試驗品質及受試者權益促進計畫」",
+    "eventNames": [
+      "藥品臨床試驗校園講座─北部場"
+    ],
+    "date": "2025-09-19",
+    "locations": [
+      "大同高中 4F視聽教室",
+      "臺北市中山區長春路167號"
+    ],
+    "instructors": [
+      "衛生福利部食品藥物管理署"
+    ],
+    "organizers": [
+      "財團法人台灣醫界聯盟基金會"
+    ],
+    "coOrganizers": [
+      "大同高中",
+      "台灣藥物臨床研究協會"
+    ],
+    "jointOrganizers": [],
+    "attachments": ["不須錄影，要講師PPT"],
+    "registration_urls": [],
+    "max_capacity": 50,
+    "agenda_settings": {
+      "start_time": "",
+      "end_time": "",
+      "speaker_minutes": null,
+      "special_sessions": []
+    }
+  },
+  {
+    "id": 5,
+    "planName": "114年度「精進藥品臨床試驗品質及受試者權益促進計畫」",
+    "eventNames": [
+      "藥品臨床試驗基礎教育訓練課程─中部場"
+    ],
+    "date": "2025-09-22",
+    "locations": [
+      "臺中榮民總醫院教學大樓1樓第五會場",
+      "臺中市西屯區臺灣大道四段 1650 號"
+    ],
+    "instructors": [
+      "衛生福利部食品藥物管理署"
+    ],
+    "organizers": [
+      "財團法人台灣醫界聯盟基金會"
+    ],
+    "coOrganizers": [
+      "臺中榮民總醫院"
+    ],
+    "jointOrganizers": [],
+    "attachments": [],
+    "registration_urls": [
+      "https://mpat.org.tw/EventDetail?id=228"
+    ],
+    "max_capacity": 90,
+    "agenda_settings": {"start_time": "09:30", "end_time": "16:50",
+
+      "speaker_minutes": 50,
+      "special_sessions": [
+        {
+          "after_speaker": 0,
+          "title": "報到與前測",
+          "duration": null
+        },
+        {
+          "after_speaker": 1,
+          "title": "課間休息",
+          "duration": 10
+        },
+        {
+          "after_speaker": 3,
+          "title": "午間休息",
+          "duration": 60
+        },
+        {
+          "after_speaker": 4,
+          "title": "課間休息",
+          "duration": 10
+        },
+        {
+          "after_speaker": 999,
+          "title": "問卷與後測",
+          "duration": null
+        }
+      ]
+    }
+
+  },
+  {
+    "id": 6,
+    "planName": "再生醫療產品技術鏈結與市場拓展計畫",
+    "eventNames": [
+      "生醫產業商機交流論壇",
+      "鏈結亞洲：拓展臺灣生醫產業國際合作與市場新藍圖"
+    ],
+    "date": "2025-09-24",
+    "locations": [
+      "張榮發基金會國際會議中心803會議室",
+      "臺北市中正區中山南路11號8樓"
+    ],
+    "instructors": [
+      "經濟部產業發展署"
+    ],
+    "organizers": [
+      "財團法人台灣醫界聯盟基金會",
+      "財團法人生物技術開發中心"
+    ],
+    "coOrganizers": [],
+    "jointOrganizers": [],
+    "attachments": [],
+    "registration_urls": [],
+
+    "agenda_settings": {
+      "start_time": "10:00",
+      "end_time": "12:00",
+      "speaker_minutes": 25,
+      "special_sessions": [
+        {
+          "after_speaker": 0,
+          "title": "大合照",
+          "duration": 10
+        },
+        {
+          "after_speaker": 2,
+          "title": "課間休息",
+          "duration": 10
+        }
+      ]
+    },
+    "max_capacity": 70
+
+  },
+  {
+    "id": 7,
+    "planName": "再生醫療產品技術鏈結與市場拓展計畫",
+    "eventNames": [
+      "鏈結全球、啟動合作：台灣再生醫療邁向國際市場的策略與契機",
+      "以再生醫療勾勒台灣未來"
+    ],
+    "date": "2025-10-16",
+    "locations": [
+      "臺北市"
+    ],
+    "instructors": [
+      "經濟部產業發展署"
+    ],
+    "organizers": [
+      "財團法人台灣醫界聯盟基金會"
+    ],
+    "coOrganizers": [],
+    "jointOrganizers": [],
+    "attachments": [],
+    "registration_urls": [],
+    "max_capacity": 150,
+
+    "agenda_settings": {
+      "start_time": "",
+      "end_time": "",
+      "speaker_minutes": null,
+      "special_sessions": []
+    }
+  },
+  {
+    "id": 8,
+    "planName": "114年度「精進藥品臨床試驗品質及受試者權益促進計畫」",
+    "eventNames": [
+      "藥品臨床試驗基礎教育訓練課程─東部場"
+    ],
+
+    "date": "2025-10-18",
+    "locations": ["佛教慈濟醫療財團法人花蓮慈濟醫院 協力樓二樓 和氣會議室"],
+    "instructors": [],
+    "organizers": ["台灣醫界聯盟基金會"],
+    "coOrganizers": ["佛教慈濟醫療財團法人花蓮慈濟醫院"],
+    "jointOrganizers": [],
+    "attachments": [],
+    "registration_urls": [],
+
+    "max_capacity": null,
+    "agenda_settings": {"start_time": "09:30", "end_time": "16:50", "speaker_minutes": null, "special_sessions": []}
   },
   {
     "id": null,
@@ -47,58 +271,11 @@
     "instructors": [],
     "organizers": ["台灣醫界聯盟基金會", "生物技術開發中心"],
     "coOrganizers": [],
-<<<<<<< HEAD
-=======
-    "jointOrganizers": [
-      "中山區正守里辦公處"
-    ],
-    "attachments": ["不須錄影，要講師PPT"],
-    "registration_urls": [],
-    "max_capacity":40,
-    "agenda_settings": {
-      "start_time": "",
-      "end_time": "",
-      "speaker_minutes": null,
-      "special_sessions": []
-    }
-  },
-  {
-    "id": 4,
-    "planName": "114年度「精進藥品臨床試驗品質及受試者權益促進計畫」",
-    "eventNames": [
-      "藥品臨床試驗校園講座─北部場"
-    ],
-    "date": "2025-09-19",
-    "locations": [
-      "大同高中 4F視聽教室",
-      "臺北市中山區長春路167號"
-    ],
-    "instructors": [
-      "衛生福利部食品藥物管理署"
-    ],
-    "organizers": [
-      "財團法人台灣醫界聯盟基金會"
-    ],
-    "coOrganizers": [
-      "大同高中",
-      "台灣藥物臨床研究協會"
-    ],
->>>>>>> 464f2103
-    "jointOrganizers": [],
-    "attachments": ["不須錄影，要講師PPT"],
-    "registration_urls": [],
-<<<<<<< HEAD
+    "jointOrganizers": [],
+    "attachments": [],
+    "registration_urls": [],
     "max_capacity": null,
     "agenda_settings": {"start_time": "10:00", "end_time": "12:00", "speaker_minutes": null, "special_sessions": []}
-=======
-    "max_capacity": 50,
-    "agenda_settings": {
-      "start_time": "",
-      "end_time": "",
-      "speaker_minutes": null,
-      "special_sessions": []
-    }
->>>>>>> 464f2103
   },
   {
     "id": null,
@@ -142,43 +319,8 @@
     "jointOrganizers": [],
     "attachments": [],
     "registration_urls": [],
-<<<<<<< HEAD
     "max_capacity": null,
     "agenda_settings": {"start_time": "13:10", "end_time": "15:00", "speaker_minutes": null, "special_sessions": []}
-=======
-    "max_capacity": 150,
-
-    "agenda_settings": {
-      "start_time": "",
-      "end_time": "",
-      "speaker_minutes": null,
-      "special_sessions": []
-    }
->>>>>>> 464f2103
-  },
-  {
-    "id": null,
-    "planName": "藥品臨床試驗基礎教育訓練課程─中部場",
-    "eventNames": ["藥品臨床試驗基礎教育訓練課程─中部場"],
-    "date": "2025-09-22",
-    "locations": ["臺中榮民總醫院教學大樓1樓第五會場"],
-    "instructors": [],
-    "organizers": ["台灣醫界聯盟基金會"],
-    "coOrganizers": ["臺中榮民總醫院"],
-    "jointOrganizers": [],
-    "attachments": [],
-    "registration_urls": [],
-<<<<<<< HEAD
-    "max_capacity": null,
-    "agenda_settings": {"start_time": "09:30", "end_time": "16:50", "speaker_minutes": null, "special_sessions": []}
-=======
-    "max_capacity": 90,
-    "agenda_settings": {
-      "start_time": "",
-      "end_time": "",
-      "speaker_minutes": null,
-      "special_sessions": []
-    }
->>>>>>> 464f2103
   }
+
 ]