[
  {
    "id": 1,
    "planName": "再生醫療產品技術鏈結與市場拓展計畫",
    "eventNames": [
      "以再生醫療勾勒台灣未來",
      "2025再生醫療新脈動產業商機交流會議"
    ],
    "date": "2025-09-03",
    "locations": [
      "張榮發基金會國際會議中心602會議室",
      "台北市中山南路11號"
    ],
    "instructors": [
      "經濟部產業發展署"
    ],
    "organizers": [
      "經濟部產業發展署",
      "財團法人台灣醫界聯盟基金會",
      "財團法人生物技術開發中心"
    ],
    "coOrganizers": [],
    "jointOrganizers": [],
    "attachments": [],
    "registration_urls": [],
    "max_capacity": 70
  },
  {
    "id": 2,
    "planName": "再生醫療產品技術鏈結與市場拓展計畫",
    "eventNames": [
      "生醫產業商機交流論壇（一）",
      "再生醫療產業新契機：法制利基 × 創新技術 × 國際合作"
    ],
    "date": "2025-09-03",
    "locations": [
      "張榮發基金會國際會議中心602會議室",
      "臺北市中正區中山南路11號6樓"
    ],
    "instructors": [
      "經濟部產業發展署"
    ],
    "organizers": [
      "財團法人台灣醫界聯盟基金會",
      "財團法人生物技術開發中心"
    ],
    "coOrganizers": [],
    "jointOrganizers": [],
    "attachments": [],
    "registration_urls": [],
<<<<<<< HEAD
    "max_capacity": null,
    "agenda_settings": {
      "start_time": "10:00",
      "end_time": "12:00",
      "speaker_minutes": 25,
      "special_sessions": [
        {
          "after_speaker": 1,
          "title": "主持人：林世嘉 執行長 財團法人台灣醫界聯盟基金會",
          "duration": null
        },
        {
          "after_speaker": 3,
          "title": "休息",
          "duration": 10
        }
      ]
    }
=======
    "max_capacity": 70
>>>>>>> 18bd7a0a
  },
  {
    "id": 3,
    "planName": "114年度「精進藥品臨床試驗品質及受試者權益促進計畫」",
    "eventNames": [
      "受試者保護觀念活動─北部場"
    ],
    "date": "2025-09-12",
    "locations": [
      "中山區正守里辦公處",
      "林森北路67巷7號2樓"
    ],
    "instructors": [
      "衛生福利部食品藥物管理署"
    ],
    "organizers": [
      "財團法人台灣醫界聯盟基金會"
    ],
    "coOrganizers": [],
    "jointOrganizers": [
      "中山區正守里辦公處"
    ],
    "attachments": [],
    "registration_urls": [],
    "max_capacity":40
  },
  {
    "id": 4,
    "planName": "114年度「精進藥品臨床試驗品質及受試者權益促進計畫」",
    "eventNames": [
      "藥品臨床試驗校園講座─北部場"
    ],
    "date": "2025-09-19",
    "locations": [
      "大同高中 4F視聽教室",
      "臺北市中山區長春路167號"
    ],
    "instructors": [
      "衛生福利部食品藥物管理署"
    ],
    "organizers": [
      "財團法人台灣醫界聯盟基金會"
    ],
    "coOrganizers": [
      "大同高中",
      "台灣藥物臨床研究協會"
    ],
    "jointOrganizers": [],
    "attachments": [],
    "registration_urls": [],
    "max_capacity": 50
  },
  {
    "id": 5,
    "planName": "114年度「精進藥品臨床試驗品質及受試者權益促進計畫」",
    "eventNames": [
      "藥品臨床試驗基礎教育訓練課程─中部場"
    ],
    "date": "2025-09-22",
    "locations": [
      "臺中榮民總醫院教學大樓1樓第五會場",
      "臺中市西屯區臺灣大道四段 1650 號"
    ],
    "instructors": [
      "衛生福利部食品藥物管理署"
    ],
    "organizers": [
      "財團法人台灣醫界聯盟基金會"
    ],
    "coOrganizers": [
      "臺中榮民總醫院"
    ],
    "jointOrganizers": [],
    "attachments": [],
    "registration_urls": [
      "https://mpat.org.tw/EventDetail?id=228"
    ],
    "max_capacity": 90,
    "agenda_settings": {
      "start_time": "09:10",
      "end_time": "17:00",
      "speaker_minutes": 50,
      "special_sessions": [
        {
          "after_speaker": 0,
          "title": "報到與前測",
          "duration": null
        },
        {
          "after_speaker": 1,
          "title": "課間休息",
          "duration": 10
        },
        {
          "after_speaker": 3,
          "title": "午間休息",
          "duration": 60
        },
        {
          "after_speaker": 4,
          "title": "課間休息",
          "duration": 10
        },
        {
          "after_speaker": 999,
          "title": "問卷與後測",
          "duration": null
        }
      ]
    }
  },
  {
    "id": 6,
    "planName": "再生醫療產品技術鏈結與市場拓展計畫",
    "eventNames": [
      "生醫產業商機交流論壇",
      "鏈結亞洲：拓展臺灣生醫產業國際合作與市場新藍圖"
    ],
    "date": "2025-09-24",
    "locations": [
      "張榮發基金會國際會議中心803會議室",
      "臺北市中正區中山南路11號8樓"
    ],
    "instructors": [
      "經濟部產業發展署"
    ],
    "organizers": [
      "財團法人台灣醫界聯盟基金會",
      "財團法人生物技術開發中心"
    ],
    "coOrganizers": [],
    "jointOrganizers": [],
    "attachments": [],
    "registration_urls": [],
<<<<<<< HEAD
    "max_capacity": null,
    "agenda_settings": {
      "start_time": "10:00",
      "end_time": "12:00",
      "speaker_minutes": 25,
      "special_sessions": [
        {
          "after_speaker": 0,
          "title": "大合照",
          "duration": 10
        },
        {
          "after_speaker": 2,
          "title": "課間休息",
          "duration": 10
        }
      ]
    }
=======
    "max_capacity": 70
>>>>>>> 18bd7a0a
  },
  {
    "id": 7,
    "planName": "再生醫療產品技術鏈結與市場拓展計畫",
    "eventNames": [
      "鏈結全球、啟動合作：台灣再生醫療邁向國際市場的策略與契機",
      "以再生醫療勾勒台灣未來"
    ],
    "date": "2025-10-15",
    "locations": [
      "集思北科大會議中心感恩廳",
      "臺北市"
    ],
    "instructors": [
      "經濟部產業發展署"
    ],
    "organizers": [
      "財團法人台灣醫界聯盟基金會"
    ],
    "coOrganizers": [],
    "jointOrganizers": [],
    "attachments": [],
    "registration_urls": [],
    "max_capacity": 150
  },
  {
    "id": 8,
    "planName": "114年度「精進藥品臨床試驗品質及受試者權益促進計畫」",
    "eventNames": [
      "藥品臨床試驗基礎教育訓練課程─東部場"
    ],
    "date": "2025-10-18",
    "locations": [
      "佛教慈濟醫療財團法人花蓮慈濟醫院協力樓二樓和氣會議室",
      "花蓮縣花蓮市中央路三段707號"
    ],
    "instructors": [
      "衛生福利部食品藥物管理署"
    ],
    "organizers": [
      "財團法人台灣醫界聯盟基金會"
    ],
    "coOrganizers": [
      "佛教慈濟醫療財團法人花蓮慈濟醫院"
    ],
    "jointOrganizers": [],
    "attachments": [],
    "registration_urls": [],
    "max_capacity": 90
  }
]<|MERGE_RESOLUTION|>--- conflicted
+++ resolved
@@ -48,8 +48,7 @@
     "jointOrganizers": [],
     "attachments": [],
     "registration_urls": [],
-<<<<<<< HEAD
-    "max_capacity": null,
+
     "agenda_settings": {
       "start_time": "10:00",
       "end_time": "12:00",
@@ -67,9 +66,9 @@
         }
       ]
     }
-=======
+
     "max_capacity": 70
->>>>>>> 18bd7a0a
+
   },
   {
     "id": 3,
@@ -204,8 +203,7 @@
     "jointOrganizers": [],
     "attachments": [],
     "registration_urls": [],
-<<<<<<< HEAD
-    "max_capacity": null,
+
     "agenda_settings": {
       "start_time": "10:00",
       "end_time": "12:00",
@@ -223,9 +221,8 @@
         }
       ]
     }
-=======
     "max_capacity": 70
->>>>>>> 18bd7a0a
+
   },
   {
     "id": 7,
