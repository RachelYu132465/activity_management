[
  {
    "eventNames": ["藥品臨床試驗基礎教育訓練課程─東部場"],
    "speakers": [
      {"no": "1", "topic": "研究計畫撰寫與研究設計與新趨勢", "name": "陳中奎 醫師", "start_time": "10:00", "end_time": "10:50"},
      {"no": "2", "topic": "臨床試驗中的性別考量與倫理議題", "name": "張中興 主任", "start_time": "11:00", "end_time": "11:50"},
      {"no": "3", "topic": "藥品臨床試驗統計分析 常用方法與常見缺失", "name": "丁迺迪 博士", "start_time": "11:50", "end_time": "12:40"},
      {"no": "4", "topic": "臨床試驗中各角色的分工與職責", "name": "王健興 醫師", "start_time": "13:40", "end_time": "14:30"},
      {"no": "5", "topic": "臨床試驗之藥品不良反應通報", "name": "張維舜 主任", "start_time": "14:40", "end_time": "15:30"},
      {"no": "6", "topic": "醫院端如何準備監測?", "name": "封威蓮 研究護理師", "start_time": "15:30", "end_time": "16:20"}
    ],
    "activities_contacts": []
  },
  {
    "eventNames": ["鏈結亞洲：拓展臺灣生醫產業國際合作與市場新藍圖"],
    "speakers": [
<<<<<<< HEAD
      {"no": "1", "topic": "致詞與大合照", "name": "林世嘉 執行長", "start_time": "10:00", "end_time": "10:10"},
      {"no": "2", "topic": "從新藥開發到臨床應用：打造亞洲生醫產業合作新格局", "name": "王玲美 總經理", "start_time": "10:10", "end_time": "10:35"},
      {"no": "3", "topic": "台北生技園區助攻生醫新創國際佈局", "name": "楊家琳 副總經理", "start_time": "10:35", "end_time": "11:00"},
      {"no": "4", "topic": "中之島Qross的生醫產業布局與國際合作商機", "name": "澤芳樹 理事長", "start_time": "11:10", "end_time": "11:35"},
      {"no": "5", "topic": "綜合討論", "name": "所有講者", "start_time": "11:35", "end_time": "12:00"}
=======
      {
        "no": 1,
        "topic": "致詞與大合照",
        "name": "李財坤",
        "start_time": "10:00",
        "end_time": "10:10"
      },
      {
        "no": 2,
        "topic": "再生醫療製劑管理政策",
        "name": "林奕汝",
        "start_time": "10:10",
        "end_time": "10:35"
      },
      {
        "no": 3,
        "topic": "多元CAR-T平台推動個人化免疫治療新紀元",
        "name": "官建村",
        "start_time": "10:35",
        "end_time": "11:00"
      },
      {
        "no": 4,
        "topic": "再生醫療產品新進展與台灣合作新契機【英語演講】",
        "name": "中山功一",
        "start_time": "11:10",
        "end_time": "11:35"
      },
      {
        "no": 5,
        "topic": "綜合討論",
        "name": "所有講者",
        "start_time": "11:35",
        "end_time": "12:00"
      }
>>>>>>> 464f2103
    ],
    "activities_contacts": []
  },
  {
    "eventNames": ["再生醫療產業新契機：法制利基 × 創新技術 × 國際合作"],
    "speakers": [
      {"no": "1", "topic": "致詞與大合照", "name": "李財坤 執行長", "start_time": "10:00", "end_time": "10:10"},
      {"no": "2", "topic": "再生醫療製劑管理政策", "name": "林奕汝 科長", "start_time": "10:10", "end_time": "10:35"},
      {"no": "3", "topic": "多元CAR-T平台推動個人化免疫治療新紀元", "name": "官建村 執行長", "start_time": "10:35", "end_time": "11:00"},
      {"no": "4", "topic": "再生醫療產品新進展與台灣合作新契機", "name": "中山功一 董事", "start_time": "11:10", "end_time": "11:35"},
      {"no": "5", "topic": "綜合討論", "name": "所有講者", "start_time": "11:35", "end_time": "12:00"}
    ],
    "activities_contacts": []
  },
  {
    "eventNames": ["受試者保護觀念活動─北部場"],
    "speakers": [
      {"no": "1", "topic": "如果您是臨床試驗受試者，要注意哪些權利與義務？", "name": "封威蓮 研究護理師", "start_time": "10:40", "end_time": "11:10"}
    ],
    "activities_contacts": []
  },
  {
    "eventNames": ["藥品臨床試驗校園講座─北部場"],
    "speakers": [
      {"no": "1", "topic": "臨床試驗相關產業職涯發展講座", "name": "張君涵", "start_time": "13:25", "end_time": "14:25"}
    ],
    "activities_contacts": []
  },
  {
    "eventNames": ["藥品臨床試驗基礎教育訓練課程─中部場"],
    "speakers": [
      {"no": "1", "topic": "人體試驗委員會的角色與審查會議的過程", "name": "陳書毓 助理教授", "start_time": "10:00", "end_time": "10:50"},
      {"no": "2", "topic": "性別意識對臨床試驗的影響", "name": "陳書毓 助理教授", "start_time": "11:00", "end_time": "11:50"},
      {"no": "3", "topic": "人體研究之利益衝突及其管理", "name": "蘇矢立 醫師", "start_time": "11:50", "end_time": "12:40"},
      {"no": "4", "topic": "臨床試驗研究計畫書撰寫注意事項與審查重點", "name": "張正雄 院長", "start_time": "14:40", "end_time": "15:30"},
      {"no": "5", "topic": "藥品臨床試驗之收案、執行與管理(含受試者同意書撰寫)", "name": "張杏焄 研究護理師", "start_time": "14:40", "end_time": "15:30"},
      {"no": "6", "topic": "藥品臨床試驗相關統計學", "name": "蕭金福 研究員/教授", "start_time": "15:30", "end_time": "16:20"}
    ],
    "activities_contacts": []
  }
]<|MERGE_RESOLUTION|>--- conflicted
+++ resolved
@@ -2,61 +2,35 @@
   {
     "eventNames": ["藥品臨床試驗基礎教育訓練課程─東部場"],
     "speakers": [
+
       {"no": "1", "topic": "研究計畫撰寫與研究設計與新趨勢", "name": "陳中奎 醫師", "start_time": "10:00", "end_time": "10:50"},
       {"no": "2", "topic": "臨床試驗中的性別考量與倫理議題", "name": "張中興 主任", "start_time": "11:00", "end_time": "11:50"},
       {"no": "3", "topic": "藥品臨床試驗統計分析 常用方法與常見缺失", "name": "丁迺迪 博士", "start_time": "11:50", "end_time": "12:40"},
       {"no": "4", "topic": "臨床試驗中各角色的分工與職責", "name": "王健興 醫師", "start_time": "13:40", "end_time": "14:30"},
       {"no": "5", "topic": "臨床試驗之藥品不良反應通報", "name": "張維舜 主任", "start_time": "14:40", "end_time": "15:30"},
       {"no": "6", "topic": "醫院端如何準備監測?", "name": "封威蓮 研究護理師", "start_time": "15:30", "end_time": "16:20"}
+      ],
+    "activities_contacts": []
+  },
+  {
+    "eventNames": ["鏈結亞洲：拓展臺灣生醫產業國際合作與市場新藍圖"],
+    "speakers": [
+      {"no": "1", "topic": "致詞與大合照", "name": "林世嘉 執行長", "start_time": "10:00", "end_time": "10:10"},
+      {"no": "2", "topic": "從新藥開發到臨床應用：打造亞洲生醫產業合作新格局", "name": "王玲美 總經理", "start_time": "10:10", "end_time": "10:35"},
+      {"no": "3", "topic": "台北生技園區助攻生醫新創國際佈局", "name": "楊家琳 副總經理", "start_time": "10:35", "end_time": "11:00"},
+      {"no": "4", "topic": "中之島Qross的生醫產業布局與國際合作商機", "name": "澤芳樹 理事長", "start_time": "11:10", "end_time": "11:35"},
+      {"no": "5", "topic": "綜合討論", "name": "所有講者", "start_time": "11:35", "end_time": "12:00"}
     ],
     "activities_contacts": []
   },
   {
     "eventNames": ["鏈結亞洲：拓展臺灣生醫產業國際合作與市場新藍圖"],
     "speakers": [
-<<<<<<< HEAD
       {"no": "1", "topic": "致詞與大合照", "name": "林世嘉 執行長", "start_time": "10:00", "end_time": "10:10"},
       {"no": "2", "topic": "從新藥開發到臨床應用：打造亞洲生醫產業合作新格局", "name": "王玲美 總經理", "start_time": "10:10", "end_time": "10:35"},
       {"no": "3", "topic": "台北生技園區助攻生醫新創國際佈局", "name": "楊家琳 副總經理", "start_time": "10:35", "end_time": "11:00"},
       {"no": "4", "topic": "中之島Qross的生醫產業布局與國際合作商機", "name": "澤芳樹 理事長", "start_time": "11:10", "end_time": "11:35"},
       {"no": "5", "topic": "綜合討論", "name": "所有講者", "start_time": "11:35", "end_time": "12:00"}
-=======
-      {
-        "no": 1,
-        "topic": "致詞與大合照",
-        "name": "李財坤",
-        "start_time": "10:00",
-        "end_time": "10:10"
-      },
-      {
-        "no": 2,
-        "topic": "再生醫療製劑管理政策",
-        "name": "林奕汝",
-        "start_time": "10:10",
-        "end_time": "10:35"
-      },
-      {
-        "no": 3,
-        "topic": "多元CAR-T平台推動個人化免疫治療新紀元",
-        "name": "官建村",
-        "start_time": "10:35",
-        "end_time": "11:00"
-      },
-      {
-        "no": 4,
-        "topic": "再生醫療產品新進展與台灣合作新契機【英語演講】",
-        "name": "中山功一",
-        "start_time": "11:10",
-        "end_time": "11:35"
-      },
-      {
-        "no": 5,
-        "topic": "綜合討論",
-        "name": "所有講者",
-        "start_time": "11:35",
-        "end_time": "12:00"
-      }
->>>>>>> 464f2103
     ],
     "activities_contacts": []
   },
