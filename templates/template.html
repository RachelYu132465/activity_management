<!doctype html>
<html lang="zh-Hant">
<head>
    <meta charset="utf-8" />
    <meta name="viewport" content="width=device-width,initial-scale=1" />
    <title>{{ (eventNames[0] if eventNames) or "手冊" }}</title>

    <style>
        /* A4 印刷基礎 */
        @page { size: A4; margin: 18mm; }
        html, body { margin:0; padding:0; -webkit-print-color-adjust: exact; }

  /* 如需在 screen 與 print 分別處理 */
  @media print {
    /* 強制列印背景與色彩精確度 */
    html, body { -webkit-print-color-adjust: exact; print-color-adjust: exact; }
  }
        body {
          font-family: "Noto Sans TC", "Helvetica", "Arial", sans-serif;
          color: #111;
<!--          font-size: 12pt;-->
          line-height: 1.45;
          padding: 12mm;
          box-sizing: border-box;
        }

        /* ---------- 公用：確保一頁至少佔滿 A4（扣 margin） ---------- */
        /* A4 height = 297mm. margins top+bottom = 18mm*2 = 36mm */
        .page-full {
          page-break-after: always;
          page-break-inside: avoid;
          min-height: calc(297mm - 36mm); /* 確保至少一頁 */
          display: flex;
          flex-direction: column;
          justify-content: space-evenly; /* 若不足一頁，內容均勻分布 */
          padding-top: 10mm;
          padding-bottom: 10mm;
          box-sizing: border-box;
        }
        .page-full:last-child { page-break-after: auto; }


  /* 封面：由上往下堆（logo/title/meta 在上方），再用 spacer 推底部區塊 */
  .cover {
    text-align:center;
    display:flex;
    flex-direction:column;

    justify-content:flex-start; /* 改成從上方開始堆疊（不是垂直置中） */
    box-sizing: border-box;
  }

  /* 讓 page-full.cover 成為定位參考 */
.page-full.cover {
  position: relative; /* 用於讓 .title 的 absolute 以此為參考 */
}
.title {
font-size: 28pt;
text-align:center;
}
/* 讓 title 在整頁中心（水平 + 垂直） */
.page-full.cover .title {
  position: absolute;
  left: 50%;
  top: 50%;
  transform: translate(-50%, -50%);

  /* 外觀可自訂 */
  width: calc(210mm - 36mm);  /* = 174mm */
  max-width: calc(210mm - 36mm);
  box-sizing: border-box;
  padding: 0 6mm;   /* 內側安全距離，可調小或拿掉 */
  text-align: center;
<!--  font-size: 28pt;-->
  font-weight: 700;
  z-index: 10;
  word-wrap: break-word;
}

  .inner-text
  {
  font-size:14pt; font-weight:700
  }


  /* spacer：把參與單位推到底（數字越大越靠底） */
  .cover .spacer { flex: 1 1 auto; }            /* 預設 */
  /* 若要更靠底可改成： .cover .spacer { flex: 3 1 auto; } */

.participation {
  margin-top:12px;
  align-self: flex-start;  /* 在父 flex 中靠左 */
  text-align: left;        /* 文字靠左 */
  width:100%;              /* 佔滿可用寬度 */
  box-sizing: border-box;
  padding-left: 6mm;      /* 可選：與頁邊距對齊 */
  padding-right: 12mm;
}
.participation p { margin:0px 0; }

div[name="參與單位"] { align-self: flex-start; text-align: left; width:100%; }

        <!--        /* 封面 */-->
<!--        .cover {-->
<!--          text-align:center;-->
<!--          display:flex;-->
<!--          flex-direction:column;-->
<!--          justify-content:center;-->
<!--          align-items:center;-->
<!--        }-->
<!--        .cover .title { font-size:28pt; font-weight:700; margin:8px 0; }-->
<!--        .cover .meta { font-size:12pt; color:#333; }-->
<!--       div[name="參與單位"] .spacer { flex: 3 1 auto; } /* 數字可調：1→原始，3→更靠底，5→更靠底 */-->

        /* 目錄 */
        .toc h2 { margin-bottom:8px; }
        .toc ol { padding-left:1.1em;  }

        /* 論壇資訊 */
        .forum-info p { margin:6px 0;  }

        /* 論壇須知 */
        .notes ul { margin:6px 0 0 18px;}

        /* 議程 */

        table.schedule { border-collapse: collapse; margin-top:8px; }
        table.schedule th, table.schedule td {
          border:1px solid #ddd; padding:6px 8px; vertical-align:top; font-size:11pt;
        }
        table.schedule th { background:#f3f3f3; font-weight:600; text-align:left; }
        table.schedule td.host-cell {
          background:#fbe5d5;
          text-align:center;
          vertical-align:middle;
        }

        .person-list { list-style:none; padding:0; margin:0; }
        .person-list li { margin-bottom:6px; }

        /* 主持人 / 講者頁面樣式 */
        .person-card {
          overflow: auto;
        }
        .person-photo {
          float: right;
          width:120px;
          margin-left:18px;
        }
        .person-info {
          /* text will wrap around the floated photo */
        }
        .person-info .name-title { font-size:18pt; font-weight:700; margin-bottom:4px; }
        .person-info .organization { font-size:14pt; margin-bottom:8px; }
        .person-info h3 { font-size:16pt; margin:8px 0 4px; }
        .person-info .section-content { font-size:14pt; }
        .person-info ul.section-content { margin:0 0 0 20px; padding-left:0; }

        /* 小字 footer */
        footer.small { font-size:10pt; color:#666; margin-top:10mm; text-align:left; }

        /* print tweaks */
        @media print {
          body { padding: 6mm; }
        }

        /* A4 trim = 210mm x 297mm; bleed 3mm => page size = 210+6 x 297+6 = 216mm x 303mm */
@page {
  size: 216mm 303mm;          /* 含出血的紙張尺寸：trim + bleed */
  margin: 18mm;               /* 這邊 margin 是印內邊；實際 trim 與 crop 由印廠處理 */
}

/* 用一個 .trim-box 指定 trim（方便視覺排版參考） */
.trim-box {
  width: 210mm;
  height: 297mm;
  margin: 3mm auto;           /* 留出出血區域 */
  box-sizing: border-box;
  /* 可加虛線顯示 trim（僅供 preview） */
  outline: 0.5pt dashed rgba(0,0,0,0.2);
}

/* 請確保重要內容放在 safe area（例如內縮 6~8mm） */
.safe {
  padding: 8mm;
}

/* 其它印刷友好設定 */
img { max-width: 100%; height: auto; }

    </style>




</head>
<body>


<!--&lt;!&ndash; 封面（整頁） &ndash;&gt;-->
<!--<div class="page-full cover">-->
<!--    {% if assets.logo_url %}-->
<!--    <img src="{{ assets.logo_url }}" alt="logo" style="max-height:90px; margin-bottom:8px;">-->
<!--    {% endif %}-->
<!--    <div class="title">{{ eventNames[0] }}</div>-->
<!--    <div class="meta">{{ date }} | {{ locations[0] }}</div>-->
<!--    -->
<div class="page-full cover">
    {% if assets.logo_url|default('') %}
    <img src="{{ assets.logo_url }}" alt="logo" style="max-height:90px; margin-bottom:8px;">
    {% endif %}

    <div class="title">{{ eventNames[0] }}</div>


    {# spacer 放在參與單位上方，將參與單位推到底部 #}
    <div class="spacer"></div>

    {# 只在至少一項有值時才輸出參與單位區塊 #}


    <div  class="participation inner-text" aria-label="參與單位" >
       <p>

        <p>指導單位：{{ instructors | join('、') }}</p>
        <p>主辦單位：{{ organizers | join('、') }}</p>
        {% if variable is defined and variable|default('')|trim %}
        <p>合辦單位：{{ jointOrganizers | join('、') }}</p>
        {% endif %}
        {% if variable is defined and variable|default('')|trim %}
        <p>協辦單位：{{ coOrganizers | join('、') }}</p>
        {% endif %}

        <!-- 改用 span 來做內聯，並用 class 控制字級與顏色 -->
        <span class="inner-text">日期：</span>
        <span class="inner-text js-date" data-iso="{{ date }}">{{ date }}</span>

<!--        <p style=" display:inline" >日期：</p><p class="meta js-date " data-iso="{{ date }}" style="display:inline">日期：{{ date }}</p>-->
        <p  >地點：{{ locations[0] }}<br> &nbsp&nbsp&nbsp&nbsp&nbsp&nbsp&nbsp&nbsp&nbsp (  {{ locations[1] }} )</p>

    </div>

</div>

<!-- 目錄（整頁） -->
<nav class="page-full title" aria-label="目錄 Contents">
    <h2>目錄 / Contents</h2>
    <hr>
    <ol class="inner text">
<!--        <li>論壇資訊 / Forum Info</li>-->
        <li>論壇須知 / Notes</li>
        <li>議程 / Agenda</li>
        <li>主持人 / Chairs</li>
        <li>講者 / Speakers</li>
    </ol>
</nav>

<!-- 論壇資訊（整頁：若資訊過少仍保留空白讓它佔一頁） -->
<!--<section class="page-full title forum-info" aria-label="論壇資訊 Forum Info">-->
<!--    <h2>論壇資訊 / Forum Info</h2>-->
<!--    <p><strong>名稱 / Title：</strong> {{ eventNames[0] }}</p>-->
<!--    <p><strong>日期 / Date：</strong> {{ date }}</p>-->
<!--    <p><strong>地點 / Venue：</strong> {{ locations[0] }}</p>-->
<!--    {% if locations|length > 1 %}-->
<!--    <p><strong>地點 / Venue：</strong> {{ locations[1] }}</p>-->
<!--    {% endif %}-->
<!--    <p><strong>主辦單位 / Organizer：</strong> {{ organizers | join('、') }}</p>-->
<!--    <p><strong>協辦單位 / Co-organizer：</strong> {{ coOrganizers | join('、') }}</p>-->
<!--    {% if activities_contacts is defined and activities_contacts %}-->
<!--    <p><strong>聯絡 / Contact：</strong> {{ activities_contacts | join('、') }}</p>-->
<!--    {% endif %}-->
<!--</section>-->

<!-- 論壇須知（整頁） -->
<section class="page-full notes" aria-label="論壇須知 Notes">
    <h2>論壇須知 / Notes</h2>

    <ul>
        <li>本次活動報到時間為上午09:30-10:00。</li>
        <li>本次活動將申請公務人員終身學習時數，請於休息時間簽到。</li>
        <li>為尊重智慧財產權，本論壇禁止側錄主講人簡報。</li>
        <li>本次課程場地配置圖請參考下圖。</li>
<!--        <li><img src="802.png" alt="Girl in a jacket" width="500" height="600"> </li>-->
        <li>
            <img src="{{ url_for('static', filename='802.png') }}"
                 alt="Girl in a jacket" width="500" height="600">
        </li>
        <li>滿意度問卷</li>
        <li><img src="frame.png" alt="Girl in a jacket" width="500" height="600"> </li>
    </ul>

</section>

<!-- 議程（此區可視情況短長；放在一頁或超過亦可） -->
<section class="page-full">
    <h2>議程 / Schedule</h2>
    <hr>
    <table class="schedule" role="table" aria-label="議程表" style="width:17.4cm;">
        <colgroup>
            <col style="width:3.0cm;">
            <col style="width:3.0cm;">
            <col style="width:7.8cm;">
            <col style="width:3.6cm;">
        </colgroup>
        <thead>
        <tr>
<<<<<<< HEAD
=======
            <th>主持人 / Host</th>
>>>>>>> 52fdf3a5
            <th>時間 / Time</th>
            <th>主題 / Topic</th>
            <th>講者 / Speaker</th>
        </tr>
        </thead>
        <tbody>
        {% for row in schedule %}
<<<<<<< HEAD
        {% if row.type == 'host' %}
        <tr>
            <td colspan="3" class="host-cell">{{ row.content }}</td>
        </tr>
        {% elif row.type == 'break' %}
=======
>>>>>>> 52fdf3a5
        <tr>
            {% if loop.first %}
            <td rowspan="{{ schedule|length }}" class="host-cell">
                {% for chair in chairs %}
                    {{ chair.name }}{% if chair.title %} {{ chair.title }}{% endif %}
                    {% if chair.organization %}<br>{{ chair.organization }}{% endif %}
                    {% if not loop.last %}<br><br>{% endif %}
                {% endfor %}
            </td>
            {% endif %}
            {% if row.type == 'break' %}
            <td>{{ row.time }}</td>
            <td colspan="2">{{ row.content }}</td>
            {% else %}
            <td>{{ row.time }}</td>
            <td>{{ row.topic }}</td>
            <td>{{ row.speaker }}</td>
            {% endif %}
        </tr>
        {% endfor %}
        </tbody>
    </table>
</section>

{% if chairs %}
<section class="page-full">
    <h2>主持人 / Chairs</h2>
    <ul class="person-list">
    {% for chair in chairs %}
        <li>
            {{ chair.name }}{% if chair.title %} {{ chair.title }}{% endif %}
            {% if chair.organization %}<br>{{ chair.organization }}{% endif %}
        </li>
    {% endfor %}
    </ul>
</section>
{% endif %}

{% if speakers %}
<section class="page-full">
    <h2>講者 / Speakers</h2>
    <ul class="person-list">
    {% for sp in speakers %}
        <li>
            {{ sp.name }}{% if sp.title %} {{ sp.title }}{% endif %}
            {% if sp.organization %}<br>{{ sp.organization }}{% endif %}
        </li>
    {% endfor %}
    </ul>
</section>
{% endif %}

<!-- 主持人：每位主持人各一頁 -->
{% for chair in chairs %}
<section class="page-full" aria-label="主持人 Chair">
    <h2>主持人 / Chair</h2>
    <hr>
    <div class="person-card">
        {% set chair_photo = chair.photo_url or url_for('static', filename=chair.name ~ '.png') %}
        {% if chair_photo %}
        <div class="person-photo"><img src="{{ chair_photo }}" style="width:100%; height:auto;"></div>
        {% endif %}
        <div class="person-info">
            <div class="name-title">{{ chair.name }}{% if chair.title %} {{ chair.title }}{% endif %}</div>
            {% if chair.organization %}<div class="organization">{{ chair.organization }}</div>{% endif %}
            {% if chair.highest_education %}
            <h3>學歷</h3>
            <div class="section-content">{{ chair.highest_education }}</div>
            {% endif %}
            {% if chair.experience %}
            <h3>經歷</h3>
            <ul class="section-content">
            {% for item in chair.experience %}<li>{{ item }}</li>{% endfor %}
            </ul>
            {% endif %}
            {% if chair.achievements %}
            <h3>成就</h3>
            <ul class="section-content">
            {% for item in chair.achievements %}<li>{{ item }}</li>{% endfor %}
            </ul>
            {% endif %}
        </div>
    </div>
</section>
{% endfor %}

<!-- 講者：每位講者各一頁 -->
{% for sp in speakers %}
<section class="page-full" aria-label="講者 Speaker">
    <h2>講者 / Speaker</h2>
    <hr>
    <div class="person-card">
        {% set sp_photo = sp.photo_url or url_for('static', filename=sp.name ~ '.png') %}
        {% if sp_photo %}
        <div class="person-photo"><img src="{{ sp_photo }}" style="width:100%; height:auto;"></div>
        {% endif %}
        <div class="person-info">
            <div class="name-title">{{ sp.name }}{% if sp.title %} {{ sp.title }}{% endif %}</div>
            {% if sp.organization %}<div class="organization">{{ sp.organization }}</div>{% endif %}
            {% if sp.highest_education %}
            <h3>學歷</h3>
            <div class="section-content">{{ sp.highest_education }}</div>
            {% endif %}
            {% if sp.experience %}
            <h3>經歷</h3>
            <ul class="section-content">
            {% for item in sp.experience %}<li>{{ item }}</li>{% endfor %}
            </ul>
            {% endif %}
            {% if sp.achievements %}
            <h3>成就</h3>
            <ul class="section-content">
            {% for item in sp.achievements %}<li>{{ item }}</li>{% endfor %}
            </ul>
            {% endif %}
        </div>
    </div>
</section>
{% endfor %}

<footer class="small">
    來源：依據上傳手冊內容製作。 Generated from uploaded handbook.
</footer>
</body>

<script>





           (function(){
             // 使用 Intl 產生本地化（zh-TW）年月日(兩位) + 星期（長格式）
             const formatter = new Intl.DateTimeFormat('zh-TW', {
               year: 'numeric',
               month: '2-digit',
               day: '2-digit',
               weekday: 'long'
             });

             function parseDateAvoidTZ(s){
               if(!s) return null;
               s = String(s).trim();
               // YYYY-MM-DD or YYYY/MM/DD -> construct local date (avoid UTC shift)
               let m = s.match(/^(\d{4})[-\/](\d{1,2})[-\/](\d{1,2})$/);
               if(m){
                 return new Date(Number(m[1]), Number(m[2]) - 1, Number(m[3]));
               }
               // YYYYMMDD
               m = s.match(/^(\d{4})(\d{2})(\d{2})$/);
               if(m){
                 return new Date(Number(m[1]), Number(m[2]) - 1, Number(m[3]));
               }
               // fallback to Date constructor (handles ISO with time)
               const d = new Date(s);
               return isNaN(d) ? null : d;
             }

             document.querySelectorAll('.js-date').forEach(el=>{
               const raw = el.dataset.iso || el.textContent || '';
               const d = parseDateAvoidTZ(raw);
               if(!d) return;
               // format -> e.g. "2025年09月03日 星期四"
               el.textContent = formatter.format(d);
             });
           })();
</script>
</html><|MERGE_RESOLUTION|>--- conflicted
+++ resolved
@@ -1,352 +1,194 @@
-<!doctype html>
-<html lang="zh-Hant">
-<head>
-    <meta charset="utf-8" />
-    <meta name="viewport" content="width=device-width,initial-scale=1" />
-    <title>{{ (eventNames[0] if eventNames) or "手冊" }}</title>
-
-    <style>
-        /* A4 印刷基礎 */
-        @page { size: A4; margin: 18mm; }
-        html, body { margin:0; padding:0; -webkit-print-color-adjust: exact; }
-
-  /* 如需在 screen 與 print 分別處理 */
-  @media print {
-    /* 強制列印背景與色彩精確度 */
-    html, body { -webkit-print-color-adjust: exact; print-color-adjust: exact; }
-  }
-        body {
-          font-family: "Noto Sans TC", "Helvetica", "Arial", sans-serif;
-          color: #111;
-<!--          font-size: 12pt;-->
-          line-height: 1.45;
-          padding: 12mm;
-          box-sizing: border-box;
-        }
-
-        /* ---------- 公用：確保一頁至少佔滿 A4（扣 margin） ---------- */
-        /* A4 height = 297mm. margins top+bottom = 18mm*2 = 36mm */
-        .page-full {
-          page-break-after: always;
-          page-break-inside: avoid;
-          min-height: calc(297mm - 36mm); /* 確保至少一頁 */
-          display: flex;
-          flex-direction: column;
-          justify-content: space-evenly; /* 若不足一頁，內容均勻分布 */
-          padding-top: 10mm;
-          padding-bottom: 10mm;
-          box-sizing: border-box;
-        }
-        .page-full:last-child { page-break-after: auto; }
-
-
-  /* 封面：由上往下堆（logo/title/meta 在上方），再用 spacer 推底部區塊 */
-  .cover {
-    text-align:center;
-    display:flex;
-    flex-direction:column;
-
-    justify-content:flex-start; /* 改成從上方開始堆疊（不是垂直置中） */
-    box-sizing: border-box;
-  }
-
-  /* 讓 page-full.cover 成為定位參考 */
-.page-full.cover {
-  position: relative; /* 用於讓 .title 的 absolute 以此為參考 */
+diff --git a/templates/template.html b/templates/template.html
+index c35757b9889f17d4574998aa058369636d7484a6..c9f1beb2baac114e5a82fb94c7d07ed453601ed1 100644
+--- a/templates/template.html
++++ b/templates/template.html
+@@ -8,51 +8,53 @@
+     <style>
+         /* A4 印刷基礎 */
+         @page { size: A4; margin: 18mm; }
+         html, body { margin:0; padding:0; -webkit-print-color-adjust: exact; }
+ 
+   /* 如需在 screen 與 print 分別處理 */
+   @media print {
+     /* 強制列印背景與色彩精確度 */
+     html, body { -webkit-print-color-adjust: exact; print-color-adjust: exact; }
+   }
+         body {
+           font-family: "Noto Sans TC", "Helvetica", "Arial", sans-serif;
+           color: #111;
+ <!--          font-size: 12pt;-->
+           line-height: 1.45;
+           padding: 12mm;
+           box-sizing: border-box;
+         }
+ 
+         /* ---------- 公用：確保一頁至少佔滿 A4（扣 margin） ---------- */
+         /* A4 height = 297mm. margins top+bottom = 18mm*2 = 36mm */
+         .page-full {
+           page-break-after: always;
+           page-break-inside: avoid;
+           min-height: calc(297mm - 36mm); /* 確保至少一頁 */
+-          display: block;
++          display: flex;
++          flex-direction: column;
++          justify-content: space-evenly; /* 若不足一頁，內容均勻分布 */
+           padding-top: 10mm;
+           padding-bottom: 10mm;
+           box-sizing: border-box;
+         }
+         .page-full:last-child { page-break-after: auto; }
+ 
+ 
+   /* 封面：由上往下堆（logo/title/meta 在上方），再用 spacer 推底部區塊 */
+   .cover {
+     text-align:center;
+     display:flex;
+     flex-direction:column;
+ 
+     justify-content:flex-start; /* 改成從上方開始堆疊（不是垂直置中） */
+     box-sizing: border-box;
+   }
+ 
+   /* 讓 page-full.cover 成為定位參考 */
+ .page-full.cover {
+   position: relative; /* 用於讓 .title 的 absolute 以此為參考 */
+ }
+ .title {
+ font-size: 28pt;
+ text-align:center;
+ }
+diff --git a/templates/template.html b/templates/template.html
+index c35757b9889f17d4574998aa058369636d7484a6..c9f1beb2baac114e5a82fb94c7d07ed453601ed1 100644
+--- a/templates/template.html
++++ b/templates/template.html
+@@ -105,50 +107,58 @@ div[name="參與單位"] { align-self: flex-start; text-align: left; width:100%;
+ <!--          flex-direction:column;-->
+ <!--          justify-content:center;-->
+ <!--          align-items:center;-->
+ <!--        }-->
+ <!--        .cover .title { font-size:28pt; font-weight:700; margin:8px 0; }-->
+ <!--        .cover .meta { font-size:12pt; color:#333; }-->
+ <!--       div[name="參與單位"] .spacer { flex: 3 1 auto; } /* 數字可調：1→原始，3→更靠底，5→更靠底 */-->
+ 
+         /* 目錄 */
+         .toc h2 { margin-bottom:8px; }
+         .toc ol { padding-left:1.1em;  }
+ 
+         /* 論壇資訊 */
+         .forum-info p { margin:6px 0;  }
+ 
+         /* 論壇須知 */
+         .notes ul { margin:6px 0 0 18px;}
+ 
+         /* 議程 */
+ 
+         table.schedule { border-collapse: collapse; margin-top:8px; }
+         table.schedule th, table.schedule td {
+           border:1px solid #ddd; padding:6px 8px; vertical-align:top; font-size:11pt;
+         }
+         table.schedule th { background:#f3f3f3; font-weight:600; text-align:left; }
+table.schedule td.host-cell {
+  background: #fbe5d5;
+  text-align: center;
+  vertical-align: middle;
 }
-.title {
-font-size: 28pt;
-text-align:center;
+
+.person-list { 
+  list-style: none; 
+  padding: 0; 
+  margin: 0; 
 }
-/* 讓 title 在整頁中心（水平 + 垂直） */
-.page-full.cover .title {
-  position: absolute;
-  left: 50%;
-  top: 50%;
-  transform: translate(-50%, -50%);
-
-  /* 外觀可自訂 */
-  width: calc(210mm - 36mm);  /* = 174mm */
-  max-width: calc(210mm - 36mm);
-  box-sizing: border-box;
-  padding: 0 6mm;   /* 內側安全距離，可調小或拿掉 */
-  text-align: center;
-<!--  font-size: 28pt;-->
-  font-weight: 700;
-  z-index: 10;
-  word-wrap: break-word;
+
+.person-list li { 
+  margin-bottom: 6px; 
 }
 
-  .inner-text
-  {
-  font-size:14pt; font-weight:700
-  }
-
-
-  /* spacer：把參與單位推到底（數字越大越靠底） */
-  .cover .spacer { flex: 1 1 auto; }            /* 預設 */
-  /* 若要更靠底可改成： .cover .spacer { flex: 3 1 auto; } */
-
-.participation {
-  margin-top:12px;
-  align-self: flex-start;  /* 在父 flex 中靠左 */
-  text-align: left;        /* 文字靠左 */
-  width:100%;              /* 佔滿可用寬度 */
-  box-sizing: border-box;
-  padding-left: 6mm;      /* 可選：與頁邊距對齊 */
-  padding-right: 12mm;
-}
-.participation p { margin:0px 0; }
-
-div[name="參與單位"] { align-self: flex-start; text-align: left; width:100%; }
-
-        <!--        /* 封面 */-->
-<!--        .cover {-->
-<!--          text-align:center;-->
-<!--          display:flex;-->
-<!--          flex-direction:column;-->
-<!--          justify-content:center;-->
-<!--          align-items:center;-->
-<!--        }-->
-<!--        .cover .title { font-size:28pt; font-weight:700; margin:8px 0; }-->
-<!--        .cover .meta { font-size:12pt; color:#333; }-->
-<!--       div[name="參與單位"] .spacer { flex: 3 1 auto; } /* 數字可調：1→原始，3→更靠底，5→更靠底 */-->
-
-        /* 目錄 */
-        .toc h2 { margin-bottom:8px; }
-        .toc ol { padding-left:1.1em;  }
-
-        /* 論壇資訊 */
-        .forum-info p { margin:6px 0;  }
-
-        /* 論壇須知 */
-        .notes ul { margin:6px 0 0 18px;}
-
-        /* 議程 */
-
-        table.schedule { border-collapse: collapse; margin-top:8px; }
-        table.schedule th, table.schedule td {
-          border:1px solid #ddd; padding:6px 8px; vertical-align:top; font-size:11pt;
-        }
-        table.schedule th { background:#f3f3f3; font-weight:600; text-align:left; }
-        table.schedule td.host-cell {
-          background:#fbe5d5;
-          text-align:center;
-          vertical-align:middle;
-        }
-
-        .person-list { list-style:none; padding:0; margin:0; }
-        .person-list li { margin-bottom:6px; }
-
-        /* 主持人 / 講者頁面樣式 */
-        .person-card {
-          overflow: auto;
-        }
-        .person-photo {
-          float: right;
-          width:120px;
-          margin-left:18px;
-        }
-        .person-info {
-          /* text will wrap around the floated photo */
-        }
-        .person-info .name-title { font-size:18pt; font-weight:700; margin-bottom:4px; }
-        .person-info .organization { font-size:14pt; margin-bottom:8px; }
-        .person-info h3 { font-size:16pt; margin:8px 0 4px; }
-        .person-info .section-content { font-size:14pt; }
-        .person-info ul.section-content { margin:0 0 0 20px; padding-left:0; }
-
-        /* 小字 footer */
-        footer.small { font-size:10pt; color:#666; margin-top:10mm; text-align:left; }
-
-        /* print tweaks */
-        @media print {
-          body { padding: 6mm; }
-        }
-
-        /* A4 trim = 210mm x 297mm; bleed 3mm => page size = 210+6 x 297+6 = 216mm x 303mm */
-@page {
-  size: 216mm 303mm;          /* 含出血的紙張尺寸：trim + bleed */
-  margin: 18mm;               /* 這邊 margin 是印內邊；實際 trim 與 crop 由印廠處理 */
-}
-
-/* 用一個 .trim-box 指定 trim（方便視覺排版參考） */
-.trim-box {
-  width: 210mm;
-  height: 297mm;
-  margin: 3mm auto;           /* 留出出血區域 */
-  box-sizing: border-box;
-  /* 可加虛線顯示 trim（僅供 preview） */
-  outline: 0.5pt dashed rgba(0,0,0,0.2);
-}
-
-/* 請確保重要內容放在 safe area（例如內縮 6~8mm） */
-.safe {
-  padding: 8mm;
-}
-
-/* 其它印刷友好設定 */
-img { max-width: 100%; height: auto; }
-
-    </style>
-
-
-
-
-</head>
-<body>
-
-
-<!--&lt;!&ndash; 封面（整頁） &ndash;&gt;-->
-<!--<div class="page-full cover">-->
-<!--    {% if assets.logo_url %}-->
-<!--    <img src="{{ assets.logo_url }}" alt="logo" style="max-height:90px; margin-bottom:8px;">-->
-<!--    {% endif %}-->
-<!--    <div class="title">{{ eventNames[0] }}</div>-->
-<!--    <div class="meta">{{ date }} | {{ locations[0] }}</div>-->
-<!--    -->
-<div class="page-full cover">
-    {% if assets.logo_url|default('') %}
-    <img src="{{ assets.logo_url }}" alt="logo" style="max-height:90px; margin-bottom:8px;">
-    {% endif %}
-
-    <div class="title">{{ eventNames[0] }}</div>
-
-
-    {# spacer 放在參與單位上方，將參與單位推到底部 #}
-    <div class="spacer"></div>
-
-    {# 只在至少一項有值時才輸出參與單位區塊 #}
-
-
-    <div  class="participation inner-text" aria-label="參與單位" >
-       <p>
-
-        <p>指導單位：{{ instructors | join('、') }}</p>
-        <p>主辦單位：{{ organizers | join('、') }}</p>
-        {% if variable is defined and variable|default('')|trim %}
-        <p>合辦單位：{{ jointOrganizers | join('、') }}</p>
-        {% endif %}
-        {% if variable is defined and variable|default('')|trim %}
-        <p>協辦單位：{{ coOrganizers | join('、') }}</p>
-        {% endif %}
-
-        <!-- 改用 span 來做內聯，並用 class 控制字級與顏色 -->
-        <span class="inner-text">日期：</span>
-        <span class="inner-text js-date" data-iso="{{ date }}">{{ date }}</span>
-
-<!--        <p style=" display:inline" >日期：</p><p class="meta js-date " data-iso="{{ date }}" style="display:inline">日期：{{ date }}</p>-->
-        <p  >地點：{{ locations[0] }}<br> &nbsp&nbsp&nbsp&nbsp&nbsp&nbsp&nbsp&nbsp&nbsp (  {{ locations[1] }} )</p>
-
-    </div>
-
-</div>
-
-<!-- 目錄（整頁） -->
-<nav class="page-full title" aria-label="目錄 Contents">
-    <h2>目錄 / Contents</h2>
-    <hr>
-    <ol class="inner text">
-<!--        <li>論壇資訊 / Forum Info</li>-->
-        <li>論壇須知 / Notes</li>
-        <li>議程 / Agenda</li>
-        <li>主持人 / Chairs</li>
-        <li>講者 / Speakers</li>
-    </ol>
-</nav>
-
-<!-- 論壇資訊（整頁：若資訊過少仍保留空白讓它佔一頁） -->
-<!--<section class="page-full title forum-info" aria-label="論壇資訊 Forum Info">-->
-<!--    <h2>論壇資訊 / Forum Info</h2>-->
-<!--    <p><strong>名稱 / Title：</strong> {{ eventNames[0] }}</p>-->
-<!--    <p><strong>日期 / Date：</strong> {{ date }}</p>-->
-<!--    <p><strong>地點 / Venue：</strong> {{ locations[0] }}</p>-->
-<!--    {% if locations|length > 1 %}-->
-<!--    <p><strong>地點 / Venue：</strong> {{ locations[1] }}</p>-->
-<!--    {% endif %}-->
-<!--    <p><strong>主辦單位 / Organizer：</strong> {{ organizers | join('、') }}</p>-->
-<!--    <p><strong>協辦單位 / Co-organizer：</strong> {{ coOrganizers | join('、') }}</p>-->
-<!--    {% if activities_contacts is defined and activities_contacts %}-->
-<!--    <p><strong>聯絡 / Contact：</strong> {{ activities_contacts | join('、') }}</p>-->
-<!--    {% endif %}-->
-<!--</section>-->
-
-<!-- 論壇須知（整頁） -->
-<section class="page-full notes" aria-label="論壇須知 Notes">
-    <h2>論壇須知 / Notes</h2>
-
-    <ul>
-        <li>本次活動報到時間為上午09:30-10:00。</li>
-        <li>本次活動將申請公務人員終身學習時數，請於休息時間簽到。</li>
-        <li>為尊重智慧財產權，本論壇禁止側錄主講人簡報。</li>
-        <li>本次課程場地配置圖請參考下圖。</li>
-<!--        <li><img src="802.png" alt="Girl in a jacket" width="500" height="600"> </li>-->
-        <li>
-            <img src="{{ url_for('static', filename='802.png') }}"
-                 alt="Girl in a jacket" width="500" height="600">
-        </li>
-        <li>滿意度問卷</li>
-        <li><img src="frame.png" alt="Girl in a jacket" width="500" height="600"> </li>
-    </ul>
-
-</section>
-
-<!-- 議程（此區可視情況短長；放在一頁或超過亦可） -->
-<section class="page-full">
-    <h2>議程 / Schedule</h2>
-    <hr>
-    <table class="schedule" role="table" aria-label="議程表" style="width:17.4cm;">
-        <colgroup>
-            <col style="width:3.0cm;">
-            <col style="width:3.0cm;">
-            <col style="width:7.8cm;">
-            <col style="width:3.6cm;">
-        </colgroup>
-        <thead>
-        <tr>
-<<<<<<< HEAD
-=======
-            <th>主持人 / Host</th>
->>>>>>> 52fdf3a5
-            <th>時間 / Time</th>
-            <th>主題 / Topic</th>
-            <th>講者 / Speaker</th>
-        </tr>
-        </thead>
-        <tbody>
-        {% for row in schedule %}
-<<<<<<< HEAD
-        {% if row.type == 'host' %}
-        <tr>
-            <td colspan="3" class="host-cell">{{ row.content }}</td>
-        </tr>
-        {% elif row.type == 'break' %}
-=======
->>>>>>> 52fdf3a5
-        <tr>
-            {% if loop.first %}
-            <td rowspan="{{ schedule|length }}" class="host-cell">
-                {% for chair in chairs %}
-                    {{ chair.name }}{% if chair.title %} {{ chair.title }}{% endif %}
-                    {% if chair.organization %}<br>{{ chair.organization }}{% endif %}
-                    {% if not loop.last %}<br><br>{% endif %}
-                {% endfor %}
-            </td>
-            {% endif %}
-            {% if row.type == 'break' %}
-            <td>{{ row.time }}</td>
-            <td colspan="2">{{ row.content }}</td>
-            {% else %}
-            <td>{{ row.time }}</td>
-            <td>{{ row.topic }}</td>
-            <td>{{ row.speaker }}</td>
-            {% endif %}
-        </tr>
-        {% endfor %}
-        </tbody>
-    </table>
-</section>
-
+ 
+         /* 主持人 / 講者頁面樣式 */
+         .person-card {
+           overflow: auto;
+         }
+         .person-photo {
+           float: right;
+           width:120px;
+           margin-left:18px;
+         }
+         .person-info {
+           /* text will wrap around the floated photo */
+         }
+         .person-info .name-title { font-size:18pt; font-weight:700; margin-bottom:4px; }
+         .person-info .organization { font-size:14pt; margin-bottom:8px; }
+         .person-info h3 { font-size:16pt; margin:8px 0 4px; }
+         .person-info .section-content { font-size:14pt; }
+         .person-info ul.section-content { margin:0 0 0 20px; padding-left:0; }
+ 
+         /* 小字 footer */
+         footer.small { font-size:10pt; color:#666; margin-top:10mm; text-align:left; }
+ 
+         /* print tweaks */
+         @media print {
+           body { padding: 6mm; }
+diff --git a/templates/template.html b/templates/template.html
+index c35757b9889f17d4574998aa058369636d7484a6..c9f1beb2baac114e5a82fb94c7d07ed453601ed1 100644
+--- a/templates/template.html
++++ b/templates/template.html
+@@ -269,80 +279,106 @@ img { max-width: 100%; height: auto; }
+         <li>本次活動將申請公務人員終身學習時數，請於休息時間簽到。</li>
+         <li>為尊重智慧財產權，本論壇禁止側錄主講人簡報。</li>
+         <li>本次課程場地配置圖請參考下圖。</li>
+ <!--        <li><img src="802.png" alt="Girl in a jacket" width="500" height="600"> </li>-->
+         <li>
+             <img src="{{ url_for('static', filename='802.png') }}"
+                  alt="Girl in a jacket" width="500" height="600">
+         </li>
+         <li>滿意度問卷</li>
+         <li><img src="frame.png" alt="Girl in a jacket" width="500" height="600"> </li>
+     </ul>
+ 
+ </section>
+ 
+ <!-- 議程（此區可視情況短長；放在一頁或超過亦可） -->
+ <section class="page-full">
+     <h2>議程 / Schedule</h2>
+     <table class="schedule" role="table" aria-label="議程表" style="width:17.4cm;">
+         <colgroup>
+             <col style="width:3.0cm;">
+             <col style="width:9.6cm;">
+             <col style="width:4.8cm;">
+         </colgroup>
+         <thead>
+         <tr>
+-
+             <th>時間 / Time</th>
+             <th>主題 / Topic</th>
+             <th>講者 / Speaker</th>
+-
+         </tr>
+         </thead>
+         <tbody>
+         {% for row in schedule %}
+         {% if row.type == 'host' %}
+         <tr>
+-            <td colspan="3" style="text-align:center">{{ row.content }}</td>
++            <td colspan="3" class="host-cell">{{ row.content }}</td>
+         </tr>
+         {% elif row.type == 'break' %}
+         <tr>
+             <td>{{ row.time }}</td>
+             <td colspan="2">{{ row.content }}</td>
+         </tr>
+         {% else %}
+         <tr>
+             <td>{{ row.time }}</td>
+             <td>{{ row.topic }}</td>
+             <td>{{ row.speaker }}</td>
+         </tr>
+         {% endif %}
+         {% endfor %}
+         </tbody>
+     </table>
+ </section>
+ 
 {% if chairs %}
 <section class="page-full">
     <h2>主持人 / Chairs</h2>
@@ -375,119 +217,28 @@
 </section>
 {% endif %}
 
-<!-- 主持人：每位主持人各一頁 -->
-{% for chair in chairs %}
-<section class="page-full" aria-label="主持人 Chair">
-    <h2>主持人 / Chair</h2>
-    <hr>
-    <div class="person-card">
-        {% set chair_photo = chair.photo_url or url_for('static', filename=chair.name ~ '.png') %}
-        {% if chair_photo %}
-        <div class="person-photo"><img src="{{ chair_photo }}" style="width:100%; height:auto;"></div>
-        {% endif %}
-        <div class="person-info">
-            <div class="name-title">{{ chair.name }}{% if chair.title %} {{ chair.title }}{% endif %}</div>
-            {% if chair.organization %}<div class="organization">{{ chair.organization }}</div>{% endif %}
-            {% if chair.highest_education %}
-            <h3>學歷</h3>
-            <div class="section-content">{{ chair.highest_education }}</div>
-            {% endif %}
-            {% if chair.experience %}
-            <h3>經歷</h3>
-            <ul class="section-content">
-            {% for item in chair.experience %}<li>{{ item }}</li>{% endfor %}
-            </ul>
-            {% endif %}
-            {% if chair.achievements %}
-            <h3>成就</h3>
-            <ul class="section-content">
-            {% for item in chair.achievements %}<li>{{ item }}</li>{% endfor %}
-            </ul>
-            {% endif %}
-        </div>
-    </div>
-</section>
-{% endfor %}
-
-<!-- 講者：每位講者各一頁 -->
-{% for sp in speakers %}
-<section class="page-full" aria-label="講者 Speaker">
-    <h2>講者 / Speaker</h2>
-    <hr>
-    <div class="person-card">
-        {% set sp_photo = sp.photo_url or url_for('static', filename=sp.name ~ '.png') %}
-        {% if sp_photo %}
-        <div class="person-photo"><img src="{{ sp_photo }}" style="width:100%; height:auto;"></div>
-        {% endif %}
-        <div class="person-info">
-            <div class="name-title">{{ sp.name }}{% if sp.title %} {{ sp.title }}{% endif %}</div>
-            {% if sp.organization %}<div class="organization">{{ sp.organization }}</div>{% endif %}
-            {% if sp.highest_education %}
-            <h3>學歷</h3>
-            <div class="section-content">{{ sp.highest_education }}</div>
-            {% endif %}
-            {% if sp.experience %}
-            <h3>經歷</h3>
-            <ul class="section-content">
-            {% for item in sp.experience %}<li>{{ item }}</li>{% endfor %}
-            </ul>
-            {% endif %}
-            {% if sp.achievements %}
-            <h3>成就</h3>
-            <ul class="section-content">
-            {% for item in sp.achievements %}<li>{{ item }}</li>{% endfor %}
-            </ul>
-            {% endif %}
-        </div>
-    </div>
-</section>
-{% endfor %}
-
-<footer class="small">
-    來源：依據上傳手冊內容製作。 Generated from uploaded handbook.
-</footer>
-</body>
-
-<script>
-
-
-
-
-
-           (function(){
-             // 使用 Intl 產生本地化（zh-TW）年月日(兩位) + 星期（長格式）
-             const formatter = new Intl.DateTimeFormat('zh-TW', {
-               year: 'numeric',
-               month: '2-digit',
-               day: '2-digit',
-               weekday: 'long'
-             });
-
-             function parseDateAvoidTZ(s){
-               if(!s) return null;
-               s = String(s).trim();
-               // YYYY-MM-DD or YYYY/MM/DD -> construct local date (avoid UTC shift)
-               let m = s.match(/^(\d{4})[-\/](\d{1,2})[-\/](\d{1,2})$/);
-               if(m){
-                 return new Date(Number(m[1]), Number(m[2]) - 1, Number(m[3]));
-               }
-               // YYYYMMDD
-               m = s.match(/^(\d{4})(\d{2})(\d{2})$/);
-               if(m){
-                 return new Date(Number(m[1]), Number(m[2]) - 1, Number(m[3]));
-               }
-               // fallback to Date constructor (handles ISO with time)
-               const d = new Date(s);
-               return isNaN(d) ? null : d;
-             }
-
-             document.querySelectorAll('.js-date').forEach(el=>{
-               const raw = el.dataset.iso || el.textContent || '';
-               const d = parseDateAvoidTZ(raw);
-               if(!d) return;
-               // format -> e.g. "2025年09月03日 星期四"
-               el.textContent = formatter.format(d);
-             });
-           })();
-</script>
-</html>+ <!-- 主持人：每位主持人各一頁 -->
+ {% for chair in chairs %}
+ <section class="page-full" aria-label="主持人 Chair">
+     <h2>主持人 / Chair</h2>
+     <div class="person-card">
+         {% set chair_photo = chair.photo_url or url_for('static', filename=chair.name ~ '.png') %}
+         {% if chair_photo %}
+         <div class="person-photo"><img src="{{ chair_photo }}" style="width:100%; height:auto;"></div>
+         {% endif %}
+         <div class="person-info">
+             <div class="name-title">{{ chair.name }}{% if chair.title %} {{ chair.title }}{% endif %}</div>
+             {% if chair.organization %}<div class="organization">{{ chair.organization }}</div>{% endif %}
+             {% if chair.highest_education %}
+             <h3>學歷</h3>
+             <div class="section-content">{{ chair.highest_education }}</div>
+             {% endif %}
+             {% if chair.experience %}
+             <h3>經歷</h3>
+             <ul class="section-content">
+             {% for item in chair.experience %}<li>{{ item }}</li>{% endfor %}
+             </ul>
+             {% endif %}
+             {% if chair.achievements %}
+             <h3>成就</h3>
+             <ul class="section-content">